--- conflicted
+++ resolved
@@ -56,11 +56,7 @@
     for i in images: i.close()
     return instance
 
-<<<<<<< HEAD
-def import_instances_from_phone(path_to_odk_folder):
-=======
 def import_instances_from_phone(path_to_odk_folder, user):
->>>>>>> 3a98b38f
     path_to_sqlite_db = os.path.join(path_to_odk_folder,
                                      'metadata', 'data')
     def get_table_describing_odk_files():
