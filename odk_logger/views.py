import base64
import json
import os
import tempfile
import urllib, urllib2
import zipfile

from django.views.decorators.http import require_GET, require_POST
from django.views.decorators.csrf import csrf_exempt
from django.shortcuts import render_to_response, get_object_or_404
from django.http import HttpResponse, HttpResponseBadRequest, \
    HttpResponseRedirect, HttpResponseForbidden, HttpResponseNotAllowed
from django.contrib.auth.decorators import login_required
from django.template import RequestContext
from django.contrib.auth.models import User
from django.contrib.auth import authenticate, login
from django.contrib.sites.models import Site
from django.contrib import messages
from django.core.files.storage import get_storage_class
from django.core.files.base import ContentFile
from django.core.urlresolvers import reverse
from django.conf import settings
from poster.encode import multipart_encode
from poster.streaminghttp import register_openers

from models import XForm, create_instance
from main.models import UserProfile, MetaData
from utils.logger_tools import response_with_mimetype_and_name, store_temp_file
from utils.decorators import is_owner
from utils.user_auth import has_permission
from odk_logger.import_tools import import_instances_from_zip
from odk_logger.xform_instance_parser import InstanceEmptyError

class HttpResponseNotAuthorized(HttpResponse):
    status_code = 401

    def __init__(self, redirect_to):
        HttpResponse.__init__(self)
        self['WWW-Authenticate'] =\
                'Basic realm="%s"' % Site.objects.get_current().name

@require_POST
@csrf_exempt
def bulksubmission(request, username):
    # puts it in a temp directory.
    # runs "import_tools(temp_directory)"
    # deletes
    try:
        posting_user = User.objects.get(username=username)
    except User.DoesNotExist:
        return HttpResponseBadRequest("User %s not found" % username)

    # request.FILES is a django.utils.datastructures.MultiValueDict
    # for each key we have a list of values
    temp_postfile = request.FILES.pop("zip_submission_file", [])
    if len(temp_postfile) == 1:
        postfile = temp_postfile[0]
        tempdir = tempfile.gettempdir()
        our_tfpath = os.path.join(tempdir, postfile.name)
        our_tempfile = open(our_tfpath, 'wb')
        our_tempfile.write(postfile.read())
        our_tempfile.close()
        our_tf = open(our_tfpath, 'rb')
        total_count, success_count, errors = import_instances_from_zip(our_tf, user=posting_user)
        os.remove(our_tfpath)
        json_msg = {
            'message': "Submission successful. Out of %d survey instances, %d were imported (%d were rejected--duplicates, missing forms, etc.)" % \
                    (total_count, success_count, total_count - success_count),
            'errors': "%d %s" % (len(errors), errors)
        }
        response = HttpResponse(json.dumps(json_msg))
        response.status_code = 200
        response['Location'] = request.build_absolute_uri(request.path)
        return response
    else:
        return HttpResponseBadRequest("There was a problem receiving your ODK submission. [Error: multiple submission files (?)]")

@login_required
def bulksubmission_form(request, username=None):
    if request.user.username == username:
        return render_to_response("bulk_submission_form.html")
    else:
        return HttpResponseRedirect('/%s' % request.user.username)


@require_GET
def formList(request, username):
    render_formlist = False
    formlist_user = get_object_or_404(User, username=username)
    profile, created = UserProfile.objects.get_or_create(user=formlist_user)
    if profile.require_auth:
        # source, http://djangosnippets.org/snippets/243/
        if 'HTTP_AUTHORIZATION' in request.META:
            auth = request.META['HTTP_AUTHORIZATION'].split()
            # NOTE: We are only support BASIC authentication for now.
            if len(auth) == 2 and auth[0].lower() == "basic":
                uname, passwd = base64.b64decode(auth[1]).split(':')
                # ensure listing this user's forms
                if formlist_user.username == uname:
                    user = authenticate(username=uname, password=passwd)
                    if user is not None and user.is_active:
                        render_formlist = True
    else:
        render_formlist = True
    if render_formlist:
        """This is where ODK Collect gets its download list."""
        xforms = XForm.objects.filter(downloadable=True, user__username=username)
        urls = [
            {'url': request.build_absolute_uri(xform.url()), 'text': xform.title
            , 'media': {'m': MetaData.media_upload(xform), 'user': xform.user, 
            'id': xform.id_string}}
            for xform in xforms
        ]
        return render_to_response("formList.xml", {'urls': urls, 'host': 
<<<<<<< HEAD
                                request.get_host()}, mimetype="text/xml")
=======
                        'http://%s' % request.get_host()}, mimetype="text/xml")
>>>>>>> 4bdd766a
    return HttpResponseNotAuthorized('Must be logged in')


@require_POST
@csrf_exempt
def submission(request, username=None):
    context = RequestContext(request)
    show_options = False
    # request.FILES is a django.utils.datastructures.MultiValueDict
    # for each key we have a list of values
    try:
        xml_file_list = request.FILES.pop("xml_submission_file", [])
    except IOError, e:
        if type(e) == tuple:
            e = e[1]
        if str(e) == 'request data read error':
            return HttpResponseBadRequest("File transfer interruption.")
        else:
            raise
    if len(xml_file_list) != 1:
        return HttpResponseBadRequest(
            "There should be a single XML submission file."
            )
    # save this XML file and media files as attachments
    media_files = request.FILES.values()
    if not username:
        uuid = request.POST.get('uuid')
        if not uuid:
            return HttpResponseBadRequest("Username or ID required.")
        show_options = True
        xform = XForm.objects.get(uuid=uuid)
        username = xform.user.username
    try:
        instance = create_instance(
                username,
                xml_file_list[0],
                media_files
                )
    except InstanceEmptyError:
        return HttpResponseBadRequest('Received empty submission. No instance was created')
    except FormInactiveError:
        return HttpResponseNotAllowed('Form is not active')
    if instance == None:
        return HttpResponseBadRequest("Unable to create submission.")
    # ODK needs two things for a form to be considered successful
    # 1) the status code needs to be 201 (created)
    # 2) The location header needs to be set to the host it posted to
    if show_options:
        context.username = instance.user.username
        context.id_string = instance.xform.id_string
        context.domain = Site.objects.get(id=settings.SITE_ID).domain
        response = render_to_response("submission.html",
            context_instance=context)
    else:
        response = HttpResponse()
    response.status_code = 201
    response['Location'] = request.build_absolute_uri(request.path)
    return response

def download_xform(request, username, id_string):
    xform = get_object_or_404(XForm,
            user__username=username, id_string=id_string)
    # TODO: protect for users who have settings to use auth
    response = response_with_mimetype_and_name('xml', id_string,
        show_date=False)
    response.content = xform.xml
    return response

def download_xlsform(request, username, id_string):
    xform = get_object_or_404(XForm,
            user__username=username, id_string=id_string)
    owner = User.objects.get(username=username)
    if not has_permission(xform, owner, request, xform.shared):
        return HttpResponseForbidden('Not shared.')
    file_path = xform.xls.name
    default_storage = get_storage_class()()
    if default_storage.exists(file_path):
        response = response_with_mimetype_and_name('vnd.ms-excel', id_string,
                show_date=False, extension='xls', file_path=file_path)
        return response
    else:
        messages.add_message(request, messages.WARNING,
                'No XLS file for your form <strong>%s</strong>' % id_string)
        return HttpResponseRedirect("/%s" % username)

def download_jsonform(request, username, id_string):
    owner = User.objects.get(username=username)
    xform = XForm.objects.get(user__username=username, id_string=id_string)
    if not has_permission(xform, owner, request, xform.shared):
        return HttpResponseForbidden('Not shared.')
    response = response_with_mimetype_and_name('json', id_string,
            show_date=False)
    if 'callback' in request.GET and request.GET.get('callback') != '':
        callback = request.GET.get('callback')
        response.content = "%s(%s)" % (callback, xform.json)
    else:
        response.content = xform.json
    return response

@is_owner
def delete_xform(request, username, id_string):
    xform = XForm.objects.get(user__username=username, id_string=id_string)
    xform.delete()
    return HttpResponseRedirect('/')

@is_owner
def toggle_downloadable(request, username, id_string):
    xform = XForm.objects.get(user__username=username, id_string=id_string)
    xform.downloadable = not xform.downloadable
    xform.save()
    return HttpResponseRedirect("/%s" % username)

def enter_data(request, username, id_string):
    owner = User.objects.get(username=username)
    xform = get_object_or_404(XForm, user__username=username,
                id_string=id_string)
    if not has_permission(xform, owner, request):
        return HttpResponseForbidden('Not shared.')
    if not hasattr(settings, 'TOUCHFORMS_URL'):
        return HttpResponseRedirect(reverse('main.views.show',
            kwargs={'username': username, 'id_string': id_string}))
    url = settings.TOUCHFORMS_URL
    register_openers()
    response = None
    with tempfile.TemporaryFile() as tmp:
        tmp.write(xform.xml.encode('utf-8'))
        tmp.seek(0)
        values = {
            'file': tmp,
            'format': 'json',
            'uuid': xform.uuid
        }
        data, headers = multipart_encode(values)
        headers['User-Agent'] = 'formhub'
        req = urllib2.Request(url, data, headers)
        try:
            response = urllib2.urlopen(req)
            response = json.loads(response.read())
            context = RequestContext(request)
            owner = User.objects.get(username=username)
            context.profile, created = UserProfile.objects.get_or_create(
                    user=owner)
            context.xform = xform
            context.content_user = owner
            context.form_view = True
            context.touchforms = response['url']
            return render_to_response("form_entry.html",
context_instance=context)
            #return HttpResponseRedirect(response['url'])
        except urllib2.URLError:
            pass # this will happen if we could not connect to touchforms
    return HttpResponseRedirect(reverse('main.views.show',
                kwargs={'username': username, 'id_string': id_string}))<|MERGE_RESOLUTION|>--- conflicted
+++ resolved
@@ -112,11 +112,7 @@
             for xform in xforms
         ]
         return render_to_response("formList.xml", {'urls': urls, 'host': 
-<<<<<<< HEAD
-                                request.get_host()}, mimetype="text/xml")
-=======
                         'http://%s' % request.get_host()}, mimetype="text/xml")
->>>>>>> 4bdd766a
     return HttpResponseNotAuthorized('Must be logged in')
 
 
