--- conflicted
+++ resolved
@@ -6,11 +6,8 @@
 import urllib2
 from xml.parsers.expat import ExpatError
 import zipfile
-<<<<<<< HEAD
 import logging
-=======
 import pytz
->>>>>>> 1d9808b1
 
 from datetime import datetime
 from itertools import chain
