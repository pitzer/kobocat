--- conflicted
+++ resolved
@@ -8,22 +8,7 @@
 
     def forwards(self, orm):
         "Write your forwards methods here."
-<<<<<<< HEAD
-        # leaving this in for the sake of posterity in case someone
-        # wants to know what this migration used to do. it turns out
-        # that you can't really do this in django/south
-#        for xform in XForm.objects.all():
-#            try:
-#                xform.xls = xform.data_dictionary.xls
-#                xform.json = xform.data_dictionary.json
-#                xform.shared = xform.data_dictionary.shared
-#                xform.save()
-#            except DataDictionary.DoesNotExist:
-#                pass
-
-=======
         pass
->>>>>>> bb5a80d2
 
     def backwards(self, orm):
         "Write your backwards methods here."
