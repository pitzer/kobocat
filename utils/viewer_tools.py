--- conflicted
+++ resolved
@@ -228,7 +228,7 @@
         ip = request.META.get('REMOTE_ADDR')
     return ip
 
-def enketo_url(url, id_string):
+def enketo_url(form_url, id_string):
     if not hasattr(settings, 'ENKETO_URL'):
         return False
 
@@ -236,14 +236,9 @@
     register_openers()
     response = None
 
-<<<<<<< HEAD
-=======
-    formhub_url = "http://dev.formhub.org/"
-
->>>>>>> cc07f9fd
     values = {
         'form_id': id_string,
-        'server_url': url
+        'server_url': form_url
     }
     data, headers = multipart_encode(values)
     headers['User-Agent'] = 'formhub'
