--- conflicted
+++ resolved
@@ -65,14 +65,9 @@
         <td>{{ data_dictionary.description }}</td>
         <td>
           {% if data_dictionary.xls %}
-<<<<<<< HEAD
             <a href="{% url download_xlsform data_dictionary.user.username data_dictionary.id_string %}"><button class="btn small success">Excel</button></a>
             {% if not data_dictionary.id_string in cloned %}
                 {% if loggedin_user and data_dictionary.xls|length > 0  and loggedin_user.username != data_dictionary.user.username %}
-=======
-            <a href="{% url download_xlsform data_dictionary.user.username data_dictionary.id_string %}"><button class="btn btn-success small"><i class="icon-th icon-white"></i> XLS</button></a>
-            {% if loggedin_user and data_dictionary.xls|length > 0 %}
->>>>>>> eddc326f
             <a href="" data-url="{% url main.views.clone_xlsform data_dictionary.user.username %}" data-username="{{ data_dictionary.user.username }}" data-id="{{ data_dictionary.id_string }}" class="clonexls"><button class="btn small">Clone</button></a>
                 {% endif %}
             {% endif %}
