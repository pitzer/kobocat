--- conflicted
+++ resolved
@@ -14,9 +14,6 @@
         self.fixture_dir = os.path.join(self.this_directory, 'fixtures',
                 'csv_export')
 
-<<<<<<< HEAD
-    def test_csv_export(self):
-=======
     def test_csv_export_output(self):
         path = os.path.join(self.fixture_dir, 'tutorial_w_repeats.xls')
         self._publish_xls_file_and_set_xform(path)
@@ -31,7 +28,6 @@
         self.assertEquals(response.content, expected_content)
 
     def test_csv_nested_repeat_output(self):
->>>>>>> 8f188583
         path = os.path.join(self.fixture_dir, 'double_repeat.xls')
         self._publish_xls_file(path)
         path = os.path.join(self.fixture_dir, 'instance.xml')
@@ -49,45 +45,5 @@
                 'id_string': 'double_repeat'})
         response = self.client.get(url)
         with open(os.path.join(self.fixture_dir, 'export.csv')) as f:
-<<<<<<< HEAD
             expected_content = f.read()
-        self.assertEquals(response.content, expected_content)
-
-    def test_csv_split_geo(self):
-        path = os.path.join(self.fixture_dir, 'tutorial.xls')
-        self._publish_xls_file(path)
-        path = os.path.join(self.fixture_dir, 'tutorial.xml')
-        self._make_submission(path)
-        url = reverse(csv_export, kwargs={'username': self.user.username,
-                'id_string': 'tutorial'})
-        response = self.client.get(url)
-        with open(os.path.join(self.fixture_dir, 'tutorial.csv')) as f:
-            expected_content = f.read()
-        self.assertEquals(response.content, expected_content)
-
-    def test_flat_csv_export(self):
-        self.maxDiff = None
-        path = os.path.join(self.fixture_dir, 'tutorial_w_repeats.xls')
-        count = XForm.objects.count()
-        self._publish_xls_file(path)
-        self.assertEqual(XForm.objects.count(), count + 1)
-        self.xform = XForm.objects.order_by('-id')[:1][0]
-        path = os.path.join(self.fixture_dir, 'tutorial_w_repeats.xml')
-        self._make_submission(path)
-        self.assertEqual(self.response.status_code, 201)
-        url = reverse('flat-csv',
-            kwargs={'username': self.user.username,
-                    'id_string': self.xform.id_string})
-        response = self.client.get(url)
-        self.assertEqual(response.status_code, 200)
-        reader = csv.reader(StringIO(response.content))
-        returned_csv = [row for row in reader]
-        path = os.path.join(self.fixture_dir, 'tutorial_w_repeats_flattened.csv')
-        with open(path, "r") as f:
-            expected_csv = [row for row in csv.reader(f)]
-        # check that we have all the column headers
-        self.assertEqual(sorted(returned_csv[0]), sorted(expected_csv[0]))
-=======
-            expected_content = f.read()
-        self.assertEquals(response.content, expected_content)
->>>>>>> 8f188583
+        self.assertEquals(response.content, expected_content)