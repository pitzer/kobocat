--- conflicted
+++ resolved
@@ -38,7 +38,6 @@
             self.assertEqual(response.status_code, 200)
             self.assertEqual(XForm.objects.count(), pre_count+1)
 
-<<<<<<< HEAD
     # This method tests a large number of xls files.
     # create a directory /main/test/fixtures/online_xls
     # containing the files you would like to test.
@@ -56,8 +55,6 @@
                         self.xform = None
                 print 'finished sub-folder %s' % root
 
-    def _publish_file(self, xls_path):
-=======
     def test_url_upload_non_dot_xls_path(self):
         if internet_on():
             self._create_user_and_login()
@@ -76,12 +73,9 @@
             post_data = {'xls_file': xls_file}
             return self.anon.post('/%s/' % self.user.username, post_data)
 
-    def _publish_xls_file(self):
-        xls_path = os.path.join(self.this_directory, "fixtures", "transportation", "transportation.xls")
->>>>>>> e6ec7f8c
+    def _publish_file(self, xls_path):
         pre_count = XForm.objects.count()
         self.response = MainTestCase._publish_xls_file(self, xls_path)
-
         # make sure publishing the survey worked
         self.assertEqual(self.response.status_code, 200)
         if XForm.objects.count() != pre_count+1:
