from datetime import datetime
from django.contrib.contenttypes.models import ContentType
import os
import json
from django.db import IntegrityError
from django.core.urlresolvers import reverse
from django.core.files.storage import default_storage, get_storage_class
from django.contrib.auth.decorators import login_required
from django.contrib.auth.models import User
from django.contrib import messages
from django.http import HttpResponse, HttpResponseBadRequest, \
    HttpResponseRedirect, HttpResponseForbidden, HttpResponseNotFound,\
    HttpResponseServerError
from django.shortcuts import render_to_response, get_object_or_404
from django.template import loader, RequestContext
from django.utils.translation import ugettext as _
from django.views.decorators.http import require_GET, require_POST,\
    require_http_methods
from google_doc import GoogleDoc
from guardian.shortcuts import assign, remove_perm, get_users_with_perms

from main.forms import UserProfileForm, FormLicenseForm, DataLicenseForm,\
    SupportDocForm, QuickConverterFile, QuickConverterURL, QuickConverter,\
    SourceForm, PermissionForm, MediaForm, MapboxLayerForm, \
    ActivateSMSSupportFom
from main.models import UserProfile, MetaData
from odk_logger.models import Instance, XForm
from odk_logger.views import enter_data
from odk_viewer.models import DataDictionary, ParsedInstance
from odk_viewer.models.data_dictionary import upload_to
from odk_viewer.models.parsed_instance import GLOBAL_SUBMISSION_STATS,\
    DATETIME_FORMAT
from odk_viewer.views import survey_responses, attachment_url
from stats.models import StatsCount
from stats.tasks import stat_log
from utils.decorators import is_owner
from utils.logger_tools import response_with_mimetype_and_name, publish_form
from utils.user_auth import check_and_set_user, set_profile_data,\
    has_permission, helper_auth_helper, get_xform_and_perms,\
    check_and_set_user_and_form, add_cors_headers
from utils.log import audit_log, Actions
from main.models import AuditLog
from django.conf import settings

from utils.viewer_tools import enketo_url
from utils.qrcode import generate_qrcode

from sms_support.tools import check_form_sms_compatibility, is_sms_related
from sms_support.autodoc import get_autodoc_for
from sms_support.providers import providers_doc

from registration.signals import user_registered
from django.dispatch import receiver
from rest_framework.authtoken.models import Token


@receiver(user_registered, dispatch_uid='auto_add_crowdform')
def auto_add_crowd_form_to_registered_user(sender, **kwargs):
    new_user = kwargs.get('user')
    if hasattr(settings, 'AUTO_ADD_CROWDFORM') and \
            settings.AUTO_ADD_CROWDFORM and \
            hasattr(settings, 'DEFAULT_CROWDFORM'):
        try:
            default_crowdform = settings.DEFAULT_CROWDFORM
            if isinstance(default_crowdform, dict) and\
                    'xform_username' in default_crowdform and\
                    'xform_id_string' in default_crowdform:
                xform = XForm.objects.get(
                    id_string=default_crowdform['xform_id_string'],
                    user__username=default_crowdform['xform_username'])
                MetaData.crowdform_users(xform, new_user.username)
        except XForm.DoesNotExist:
            pass


def home(request):
    if request.user.username:
        return HttpResponseRedirect(
            reverse(profile, kwargs={'username': request.user.username}))
    context = RequestContext(request)
    submission_count = StatsCount.stats.count(GLOBAL_SUBMISSION_STATS)
    if not submission_count:
        submission_count = Instance.objects.count()
        stat_log(GLOBAL_SUBMISSION_STATS, submission_count)
    context.num_forms = submission_count
    context.num_users = User.objects.count()
    context.num_shared_forms = XForm.objects.filter(shared__exact=1).count()
    return render_to_response('home.html', context_instance=context)


@login_required
def login_redirect(request):
    return HttpResponseRedirect(reverse(profile,
                                kwargs={'username': request.user.username}))


@require_POST
@login_required
def clone_xlsform(request, username):
    """
    Copy a public/Shared form to a users list of forms.
    Eliminates the need to download Excel File and upload again.
    """
    to_username = request.user.username
    context = RequestContext(request)
    context.message = {'type': None, 'text': '....'}

    def set_form():
        form_owner = request.POST.get('username')
        id_string = request.POST.get('id_string')
        xform = XForm.objects.get(user__username=form_owner,
                                  id_string=id_string)
        if len(id_string) > 0 and id_string[0].isdigit():
            id_string = '_' + id_string
        path = xform.xls.name
        if default_storage.exists(path):
            xls_file = upload_to(None, '%s%s.xls' % (
                                 id_string, XForm.CLONED_SUFFIX), to_username)
            xls_data = default_storage.open(path)
            xls_file = default_storage.save(xls_file, xls_data)
            context.message = u'%s-%s' % (form_owner, xls_file)
            survey = DataDictionary.objects.create(
                user=request.user,
                xls=xls_file
            ).survey
            # log to cloner's account
            audit = {}
            audit_log(
                Actions.FORM_CLONED, request.user, request.user,
                _("Cloned form '%(id_string)s'.") %
                {
                    'id_string': survey.id_string,
                }, audit, request)
            clone_form_url = reverse(
                show, kwargs={
                    'username': to_username,
                    'id_string': xform.id_string + XForm.CLONED_SUFFIX})
            return {
                'type': 'alert-success',
                'text': _(u'Successfully cloned to %(form_url)s into your '
                          u'%(profile_url)s') %
                {'form_url': u'<a href="%(url)s">%(id_string)s</a> ' % {
                 'id_string': survey.id_string,
                 'url': clone_form_url
                 },
                'profile_url': u'<a href="%s">profile</a>.' %
                reverse(profile, kwargs={'username': to_username})}
            }
    form_result = publish_form(set_form)
    if form_result['type'] == 'alert-success':
        # comment the following condition (and else)
        # when we want to enable sms check for all.
        # until then, it checks if form barely related to sms
        if is_sms_related(form_result.get('form_o')):
            form_result_sms = check_form_sms_compatibility(form_result)
            context.message_list = [form_result, form_result_sms]
        else:
            context.message = form_result
    else:
        context.message = form_result
    if request.is_ajax():
        res = loader.render_to_string(
            'message.html',
            context_instance=context).replace("'", r"\'").replace('\n', '')
        return HttpResponse(
            "$('#mfeedback').html('%s').show();" % res)
    else:
        return HttpResponse(context.message['text'])


def profile(request, username):
    context = RequestContext(request)
    content_user = get_object_or_404(User, username=username)
    context.form = QuickConverter()
    # xlsform submission...
    if request.method == 'POST' and request.user.is_authenticated():
        def set_form():
            form = QuickConverter(request.POST, request.FILES)
            survey = form.publish(request.user).survey
            audit = {}
            audit_log(
                Actions.FORM_PUBLISHED, request.user, content_user,
                _("Published form '%(id_string)s'.") %
                {
                    'id_string': survey.id_string,
                }, audit, request)
            enketo_webform_url = reverse(
                enter_data,
                kwargs={'username': username, 'id_string': survey.id_string}
            )
            return {
                'type': 'alert-success',
                'preview_url': reverse(enketo_preview, kwargs={
                    'username': username,
                    'id_string': survey.id_string
                }),
                'text': _(u'Successfully published %(form_id)s.'
                          u' <a href="%(form_url)s">Enter Web Form</a>'
                          u' or <a href="#preview-modal" data-toggle="modal">'
                          u'Preview Web Form</a>')
                % {'form_id': survey.id_string,
                    'form_url': enketo_webform_url},
                'form_o': survey
            }
        form_result = publish_form(set_form)
        if form_result['type'] == 'alert-success':
            # comment the following condition (and else)
            # when we want to enable sms check for all.
            # until then, it checks if form barely related to sms
            if is_sms_related(form_result.get('form_o')):
                form_result_sms = check_form_sms_compatibility(form_result)
                context.message_list = [form_result, form_result_sms]
            else:
                context.message = form_result
        else:
            context.message = form_result

    # profile view...
    # for the same user -> dashboard
    if content_user == request.user:
        context.show_dashboard = True
        context.user_surveys = content_user.surveys.count()
        context.all_forms = content_user.xforms.count()
        context.form = QuickConverterFile()
        context.form_url = QuickConverterURL()
        context.odk_url = request.build_absolute_uri(
            "/%s" % request.user.username)
        xforms = XForm.objects.filter(user=content_user)\
            .select_related('user')\
            .extra(
                select={
                    'submission_count': 'SELECT COUNT(*) FROM '
                    'odk_logger_instance WHERE '
                    'odk_logger_instance.xform_id=odk_logger_xform.id '
                    'AND odk_logger_instance.is_deleted=\'0\''
                })
        context.user_xforms = xforms
        crowdforms = XForm.objects.filter(
            metadata__data_type=MetaData.CROWDFORM_USERS,
            metadata__data_value=username,)\
            .select_related('user')\
            .extra(
                select={
                    'submission_count': 'SELECT COUNT(*) FROM '
                    'odk_logger_instance WHERE '
                    'odk_logger_instance.xform_id=odk_logger_xform.id '
                    'AND odk_logger_instance.is_deleted=\'0\''
                })
        context.crowdforms = crowdforms
        # forms shared with user
        xfct = ContentType.objects.get(app_label='odk_logger', model='xform')
        xfs = content_user.userobjectpermission_set.filter(content_type=xfct)
        context.forms_shared_with = XForm.objects.filter(
            pk__in=[xf.object_pk for xf in xfs])\
            .select_related('user')\
            .extra(
                select={
                    'submission_count': 'SELECT COUNT(*) FROM '
                    'odk_logger_instance WHERE '
                    'odk_logger_instance.xform_id=odk_logger_xform.id '
                    'AND odk_logger_instance.is_deleted=\'0\''
                })
    # for any other user -> profile
    set_profile_data(context, content_user)
    return render_to_response("profile.html", context_instance=context)


def members_list(request):
    if not request.user.is_staff and not request.user.is_superuser:
        return HttpResponseForbidden(_(u'Forbidden.'))
    context = RequestContext(request)
    users = User.objects.all()
    context.template = 'people.html'
    context.users = users
    return render_to_response("people.html", context_instance=context)


@login_required
def profile_settings(request, username):
    context = RequestContext(request)
    content_user = check_and_set_user(request, username)
    context.content_user = content_user
    profile, created = UserProfile.objects.get_or_create(user=content_user)
    if request.method == 'POST':
        form = UserProfileForm(request.POST, instance=profile)
        if form.is_valid():
            # get user
            # user.email = cleaned_email
            form.instance.user.email = form.cleaned_data['email']
            form.instance.user.save()
            form.save()
            # todo: add string rep. of settings to see what changed
            audit = {}
            audit_log(
                Actions.PROFILE_SETTINGS_UPDATED, request.user, content_user,
                _("Profile settings updated."), audit, request)
            return HttpResponseRedirect(reverse(
                public_profile, kwargs={'username': request.user.username}
            ))
    else:
        form = UserProfileForm(
            instance=profile, initial={"email": content_user.email})
    return render_to_response("settings.html", {'form': form},
                              context_instance=context)


@require_GET
def public_profile(request, username):
    content_user = check_and_set_user(request, username)
    if isinstance(content_user, HttpResponseRedirect):
        return content_user
    context = RequestContext(request)
    set_profile_data(context, content_user)
    context.is_owner = request.user == content_user
    audit = {}
    audit_log(
        Actions.PUBLIC_PROFILE_ACCESSED, request.user, content_user,
        _("Public profile accessed."), audit, request)
    return render_to_response("profile.html", context_instance=context)


@login_required
def dashboard(request):
    context = RequestContext(request)
    context.form = QuickConverter()
    content_user = request.user
    set_profile_data(context, content_user)
    context.odk_url = request.build_absolute_uri("/%s" % request.user.username)
    return render_to_response("dashboard.html", context_instance=context)


@require_GET
def show(request, username=None, id_string=None, uuid=None):
    if uuid:
        xform = get_object_or_404(XForm, uuid=uuid)
        request.session['public_link'] = \
            xform.uuid if MetaData.public_link(xform) else False
        return HttpResponseRedirect(reverse(show, kwargs={
            'username': xform.user.username,
            'id_string': xform.id_string
        }))
    xform, is_owner, can_edit, can_view = get_xform_and_perms(
        username, id_string, request)
    # no access
    if not (xform.shared or can_view or request.session.get('public_link')):
        return HttpResponseRedirect(reverse(home))
    context = RequestContext(request)
    context.cloned = len(
        XForm.objects.filter(user__username=request.user.username,
                             id_string=id_string + XForm.CLONED_SUFFIX)
    ) > 0
    context.public_link = MetaData.public_link(xform)
    context.is_owner = is_owner
    context.can_edit = can_edit
    context.can_view = can_view or request.session.get('public_link')
    context.xform = xform
    context.content_user = xform.user
    context.base_url = "https://%s" % request.get_host()
    context.source = MetaData.source(xform)
    context.form_license = MetaData.form_license(xform).data_value
    context.data_license = MetaData.data_license(xform).data_value
    context.supporting_docs = MetaData.supporting_docs(xform)
    context.media_upload = MetaData.media_upload(xform)
    context.mapbox_layer = MetaData.mapbox_layer_upload(xform)
    if is_owner:
        context.sms_support_form = ActivateSMSSupportFom(
            initial={'enable_sms_support': xform.allows_sms,
                     'sms_id_string': xform.sms_id_string})
        if not xform.allows_sms:
            context.sms_compatible = check_form_sms_compatibility(
                None, json_survey=json.loads(xform.json))
        else:
            url_root = request.build_absolute_uri('/')[:-1]
            context.sms_providers_doc = providers_doc(
                url_root=url_root,
                username=username,
                id_string=id_string)
            context.url_root = url_root
        context.form_license_form = FormLicenseForm(
            initial={'value': context.form_license})
        context.data_license_form = DataLicenseForm(
            initial={'value': context.data_license})
        context.doc_form = SupportDocForm()
        context.source_form = SourceForm()
        context.media_form = MediaForm()
        context.mapbox_layer_form = MapboxLayerForm()
        context.users_with_perms = get_users_with_perms(
            xform,
            attach_perms=True
        ).items()
        context.permission_form = PermissionForm(username)
    if xform.allows_sms:
        context.sms_support_doc = get_autodoc_for(xform)
    user_list = [u.username for u in User.objects.exclude(username=username)]
    context.user_json_list = json.dumps(user_list)
    return render_to_response("show.html", context_instance=context)


<<<<<<< HEAD
@require_GET
def api_token(request, username=None):
    user = get_object_or_404(User, username=username)
    context = RequestContext(request)
    context.token_key, created = Token.objects.get_or_create(user=user)
    return render_to_response("api_token.html", context_instance=context)


@require_GET
=======
@require_http_methods(["GET", "OPTIONS"])
>>>>>>> e12abf4a
def api(request, username=None, id_string=None):
    """
    Returns all results as JSON.  If a parameter string is passed,
    it takes the 'query' parameter, converts this string to a dictionary, an
    that is then used as a MongoDB query string.

    NOTE: only a specific set of operators are allow, currently $or and $and.
    Please send a request if you'd like another operator to be enabled.

    NOTE: Your query must be valid JSON, double check it here,
    http://json.parser.online.fr/

    E.g. api?query='{"last_name": "Smith"}'
    """
    if request.method == "OPTIONS":
        response = HttpResponse()
        add_cors_headers(response)
        return response
    helper_auth_helper(request)
    helper_auth_helper(request)
    xform, owner = check_and_set_user_and_form(username, id_string, request)

    if not xform:
        return HttpResponseForbidden(_(u'Not shared.'))

    try:
        args = {
            'username': username,
            'id_string': id_string,
            'query': request.GET.get('query'),
            'fields': request.GET.get('fields'),
            'sort': request.GET.get('sort')
        }
        if 'start' in request.GET:
            args["start"] = int(request.GET.get('start'))
        if 'limit' in request.GET:
            args["limit"] = int(request.GET.get('limit'))
        if 'count' in request.GET:
            args["count"] = True if int(request.GET.get('count')) > 0\
                else False
        cursor = ParsedInstance.query_mongo(**args)
    except ValueError, e:
        return HttpResponseBadRequest(e.__str__())
    records = list(record for record in cursor)
    response_text = json.dumps(records)
    if 'callback' in request.GET and request.GET.get('callback') != '':
        callback = request.GET.get('callback')
        response_text = ("%s(%s)" % (callback, response_text))
    response = HttpResponse(response_text, mimetype='application/json')
    add_cors_headers(response)
    return response


@require_GET
def public_api(request, username, id_string):
    """
    Returns public information about the form as JSON
    """

    xform = get_object_or_404(XForm,
                              user__username=username, id_string=id_string)

    _DATETIME_FORMAT = '%Y-%m-%d %H:%M:%S'
    exports = {'username': xform.user.username,
               'id_string': xform.id_string,
               'bamboo_dataset': xform.bamboo_dataset,
               'shared': xform.shared,
               'shared_data': xform.shared_data,
               'downloadable': xform.downloadable,
               'is_crowd_form': xform.is_crowd_form,
               'title': xform.title,
               'date_created': xform.date_created.strftime(_DATETIME_FORMAT),
               'date_modified': xform.date_modified.strftime(_DATETIME_FORMAT),
               'uuid': xform.uuid,
               }
    response_text = json.dumps(exports)
    return HttpResponse(response_text, mimetype='application/json')


@login_required
def edit(request, username, id_string):
    xform = XForm.objects.get(user__username=username, id_string=id_string)
    owner = xform.user

    if request.GET.get('crowdform'):
        crowdform_action = request.GET['crowdform']
        request_username = request.user.username

        # ensure is crowdform
        if xform.is_crowd_form:
            if crowdform_action == 'delete':
                MetaData.objects.get(
                    xform__id_string=id_string,
                    data_value=request_username,
                    data_type=MetaData.CROWDFORM_USERS
                ).delete()
            elif crowdform_action == 'add':
                MetaData.crowdform_users(xform, request_username)

            return HttpResponseRedirect(reverse(profile, kwargs={
                'username': request_username
            }))

    if username == request.user.username or\
            request.user.has_perm('odk_logger.change_xform', xform):
        if request.POST.get('description'):
            audit = {
                'xform': xform.id_string
            }
            audit_log(
                Actions.FORM_UPDATED, request.user, owner,
                _("Description for '%(id_string)s' updated from "
                    "'%(old_description)s' to '%(new_description)s'.") %
                {
                    'id_string': xform.id_string,
                    'old_description': xform.description,
                    'new_description': request.POST['description']
                }, audit, request)
            xform.description = request.POST['description']
        elif request.POST.get('title'):
            audit = {
                'xform': xform.id_string
            }
            audit_log(
                Actions.FORM_UPDATED, request.user, owner,
                _("Title for '%(id_string)s' updated from "
                    "'%(old_title)s' to '%(new_title)s'.") %
                {
                    'id_string': xform.id_string,
                    'old_title': xform.title,
                    'new_title': request.POST.get('title')
                }, audit, request)
            xform.title = request.POST['title']
        elif request.POST.get('toggle_shared'):
            if request.POST['toggle_shared'] == 'data':
                audit = {
                    'xform': xform.id_string
                }
                audit_log(
                    Actions.FORM_UPDATED, request.user, owner,
                    _("Data sharing updated for '%(id_string)s' from "
                        "'%(old_shared)s' to '%(new_shared)s'.") %
                    {
                        'id_string': xform.id_string,
                        'old_shared': _("shared")
                        if xform.shared_data else _("not shared"),
                        'new_shared': _("shared")
                        if not xform.shared_data else _("not shared")
                    }, audit, request)
                xform.shared_data = not xform.shared_data
            elif request.POST['toggle_shared'] == 'form':
                audit = {
                    'xform': xform.id_string
                }
                audit_log(
                    Actions.FORM_UPDATED, request.user, owner,
                    _("Form sharing for '%(id_string)s' updated "
                        "from '%(old_shared)s' to '%(new_shared)s'.") %
                    {
                        'id_string': xform.id_string,
                        'old_shared': _("shared")
                        if xform.shared else _("not shared"),
                        'new_shared': _("shared")
                        if not xform.shared else _("not shared")
                    }, audit, request)
                xform.shared = not xform.shared
            elif request.POST['toggle_shared'] == 'active':
                audit = {
                    'xform': xform.id_string
                }
                audit_log(
                    Actions.FORM_UPDATED, request.user, owner,
                    _("Active status for '%(id_string)s' updated from "
                        "'%(old_shared)s' to '%(new_shared)s'.") %
                    {
                        'id_string': xform.id_string,
                        'old_shared': _("shared")
                        if xform.downloadable else _("not shared"),
                        'new_shared': _("shared")
                        if not xform.downloadable else _("not shared")
                    }, audit, request)
                xform.downloadable = not xform.downloadable
            elif request.POST['toggle_shared'] == 'crowd':
                audit = {
                    'xform': xform.id_string
                }
                audit_log(
                    Actions.FORM_UPDATED, request.user, owner,
                    _("Crowdform status for '%(id_string)s' updated from "
                        "'%(old_status)s' to '%(new_status)s'.") %
                    {
                        'id_string': xform.id_string,
                        'old_status': _("crowdform")
                        if not xform.is_crowd_form else _("not crowdform"),
                        'new_status': _("crowdform")
                        if xform.is_crowd_form else _("not crowdform"),
                    }, audit, request)
                if xform.is_crowd_form:
                    xform.is_crowd_form = False
                else:
                    xform.is_crowd_form = True
                    xform.shared = True
                    xform.shared_data = True
        elif request.POST.get('form-license'):
            audit = {
                'xform': xform.id_string
            }
            audit_log(
                Actions.FORM_UPDATED, request.user, owner,
                _("Form License for '%(id_string)s' updated to "
                    "'%(form_license)s'.") %
                {
                    'id_string': xform.id_string,
                    'form_license': request.POST['form-license'],
                }, audit, request)
            MetaData.form_license(xform, request.POST['form-license'])
        elif request.POST.get('data-license'):
            audit = {
                'xform': xform.id_string
            }
            audit_log(
                Actions.FORM_UPDATED, request.user, owner,
                _("Data license for '%(id_string)s' updated to "
                    "'%(data_license)s'.") %
                {
                    'id_string': xform.id_string,
                    'data_license': request.POST['data-license'],
                }, audit, request)
            MetaData.data_license(xform, request.POST['data-license'])
        elif request.POST.get('source') or request.FILES.get('source'):
            audit = {
                'xform': xform.id_string
            }
            audit_log(
                Actions.FORM_UPDATED, request.user, owner,
                _("Source for '%(id_string)s' updated to '%(source)s'.") %
                {
                    'id_string': xform.id_string,
                    'source': request.POST.get('source'),
                }, audit, request)
            MetaData.source(xform, request.POST.get('source'),
                            request.FILES.get('source'))
        elif request.POST.get('enable_sms_support_trigger') is not None:
            sms_support_form = ActivateSMSSupportFom(request.POST)
            if sms_support_form.is_valid():
                audit = {
                    'xform': xform.id_string
                }
                enabled = \
                    sms_support_form.cleaned_data.get('enable_sms_support')
                if enabled:
                    audit_action = Actions.SMS_SUPPORT_ACTIVATED
                    audit_message = _(u"SMS Support Activated on")
                else:
                    audit_action = Actions.SMS_SUPPORT_DEACTIVATED
                    audit_message = _(u"SMS Support Deactivated on")
                audit_log(
                    audit_action, request.user, owner,
                    audit_message
                    % {'id_string': xform.id_string}, audit, request)
                # stored previous states to be able to rollback form status
                # in case we can't save.
                pe = xform.allows_sms
                pid = xform.sms_id_string
                xform.allows_sms = enabled
                xform.sms_id_string = \
                    sms_support_form.cleaned_data.get('sms_id_string')
                compat = check_form_sms_compatibility(None,
                                                      json.loads(xform.json))
                if compat['type'] == 'alert-error':
                    xform.allows_sms = False
                    xform.sms_id_string = pid
                try:
                    xform.save()
                except IntegrityError:
                    # unfortunately, there's no feedback mechanism here
                    xform.allows_sms = pe
                    xform.sms_id_string = pid

        elif request.FILES.get('media'):
            audit = {
                'xform': xform.id_string
            }
            audit_log(
                Actions.FORM_UPDATED, request.user, owner,
                _("Media added to '%(id_string)s'.") %
                {
                    'id_string': xform.id_string
                }, audit, request)
            for aFile in request.FILES.getlist("media"):
                MetaData.media_upload(xform, aFile)
        elif request.POST.get('map_name'):
            mapbox_layer = MapboxLayerForm(request.POST)
            if mapbox_layer.is_valid():
                audit = {
                    'xform': xform.id_string
                }
                audit_log(
                    Actions.FORM_UPDATED, request.user, owner,
                    _("Map layer added to '%(id_string)s'.") %
                    {
                        'id_string': xform.id_string
                    }, audit, request)
                MetaData.mapbox_layer_upload(xform, mapbox_layer.cleaned_data)
        elif request.FILES:
            audit = {
                'xform': xform.id_string
            }
            audit_log(
                Actions.FORM_UPDATED, request.user, owner,
                _("Supporting document added to '%(id_string)s'.") %
                {
                    'id_string': xform.id_string
                }, audit, request)
            MetaData.supporting_docs(xform, request.FILES['doc'])
        xform.update()

        if request.is_ajax():
            return HttpResponse(_(u'Updated succeeded.'))
        else:
            return HttpResponseRedirect(reverse(show, kwargs={
                'username': username,
                'id_string': id_string
            }))
    return HttpResponseForbidden(_(u'Update failed.'))


def getting_started(request):
    context = RequestContext(request)
    context.template = 'getting_started.html'
    return render_to_response('base.html', context_instance=context)


def support(request):
    context = RequestContext(request)
    context.template = 'support.html'
    return render_to_response('base.html', context_instance=context)


def faq(request):
    context = RequestContext(request)
    context.template = 'faq.html'
    return render_to_response('base.html', context_instance=context)


def xls2xform(request):
    context = RequestContext(request)
    context.template = 'xls2xform.html'
    return render_to_response('base.html', context_instance=context)


def tutorial(request):
    context = RequestContext(request)
    context.template = 'tutorial.html'
    username = request.user.username if request.user.username else \
        'your-user-name'
    context.odk_url = request.build_absolute_uri("/%s" % username)
    return render_to_response('base.html', context_instance=context)


def resources(request):
    context = RequestContext(request)
    if 'fr' in request.LANGUAGE_CODE.lower():
        context.deck_id = 'a351f6b0a3730130c98b12e3c5740641'
    else:
        context.deck_id = '1a33a070416b01307b8022000a1de118'
    return render_to_response('resources.html', context_instance=context)


def about_us(request):
    context = RequestContext(request)
    context.a_flatpage = '/about-us/'
    username = request.user.username if request.user.username else \
        'your-user-name'
    context.odk_url = request.build_absolute_uri("/%s" % username)
    return render_to_response('base.html', context_instance=context)


def syntax(request):
    if 'fr' in request.LANGUAGE_CODE.lower():
        doc_id = '1EhJTsqX3noztyW-UdKRBABhIln6R3TAvXv58DTZWCU4'
    else:
        doc_id = '1xD5gSjeyjGjw-V9g5hXx7FWeasRvn-L6zeQJsNeAGBI'
    url = 'https://docs.google.com/document/pub?id=%s' % doc_id
    doc = GoogleDoc(url)
    context = RequestContext(request)
    context.content = doc.to_html()
    return render_to_response('base.html', context_instance=context)


def form_gallery(request):
    """
    Return a list of urls for all the shared xls files. This could be
    made a lot prettier.
    """
    context = RequestContext(request)
    if request.user.is_authenticated():
        context.loggedin_user = request.user
    context.shared_forms = XForm.objects.filter(shared=True)
    # build list of shared forms with cloned suffix
    id_strings_with_cloned_suffix = [
        x.id_string + XForm.CLONED_SUFFIX for x in context.shared_forms
    ]
    # build list of id_strings for forms this user has cloned
    context.cloned = [
        x.id_string.split(XForm.CLONED_SUFFIX)[0]
        for x in XForm.objects.filter(
            user__username=request.user.username,
            id_string__in=id_strings_with_cloned_suffix
        )
    ]
    return render_to_response('form_gallery.html', context_instance=context)


def download_metadata(request, username, id_string, data_id):
    xform = get_object_or_404(XForm,
                              user__username=username, id_string=id_string)
    owner = xform.user
    if username == request.user.username or xform.shared:
        data = get_object_or_404(MetaData, pk=data_id)
        file_path = data.data_file.name
        filename, extension = os.path.splitext(file_path.split('/')[-1])
        extension = extension.strip('.')
        dfs = get_storage_class()()
        if dfs.exists(file_path):
            audit = {
                'xform': xform.id_string
            }
            audit_log(
                Actions.FORM_UPDATED, request.user, owner,
                _("Document '%(filename)s' for '%(id_string)s' downloaded.") %
                {
                    'id_string': xform.id_string,
                    'filename': "%s.%s" % (filename, extension)
                }, audit, request)
            response = response_with_mimetype_and_name(
                data.data_file_type,
                filename, extension=extension, show_date=False,
                file_path=file_path)
            return response
        else:
            return HttpResponseNotFound()
    return HttpResponseForbidden(_(u'Permission denied.'))


@login_required()
def delete_metadata(request, username, id_string, data_id):
    xform = get_object_or_404(XForm,
                              user__username=username, id_string=id_string)
    owner = xform.user
    data = get_object_or_404(MetaData, pk=data_id)
    dfs = get_storage_class()()
    req_username = request.user.username
    if request.GET.get('del', False) and username == req_username:
        try:
            dfs.delete(data.data_file.name)
            data.delete()
            audit = {
                'xform': xform.id_string
            }
            audit_log(
                Actions.FORM_UPDATED, request.user, owner,
                _("Document '%(filename)s' deleted from '%(id_string)s'.") %
                {
                    'id_string': xform.id_string,
                    'filename': os.path.basename(data.data_file.name)
                }, audit, request)
            return HttpResponseRedirect(reverse(show, kwargs={
                'username': username,
                'id_string': id_string
            }))
        except Exception:
            return HttpResponseServerError()
    elif request.GET.get('map_name_del', False) and username == req_username:
        data.delete()
        audit = {
            'xform': xform.id_string
        }
        audit_log(
            Actions.FORM_UPDATED, request.user, owner,
            _("Map layer deleted from '%(id_string)s'.") %
            {
                'id_string': xform.id_string,
            }, audit, request)
        return HttpResponseRedirect(reverse(show, kwargs={
            'username': username,
            'id_string': id_string
        }))
    return HttpResponseForbidden(_(u'Permission denied.'))


def download_media_data(request, username, id_string, data_id):
    xform = get_object_or_404(
        XForm, user__username=username, id_string=id_string)
    owner = xform.user
    data = get_object_or_404(MetaData, id=data_id)
    dfs = get_storage_class()()
    if request.GET.get('del', False):
        if username == request.user.username:
            try:
                dfs.delete(data.data_file.name)
                data.delete()
                audit = {
                    'xform': xform.id_string
                }
                audit_log(
                    Actions.FORM_UPDATED, request.user, owner,
                    _("Media download '%(filename)s' deleted from "
                        "'%(id_string)s'.") %
                    {
                        'id_string': xform.id_string,
                        'filename': os.path.basename(data.data_file.name)
                    }, audit, request)
                return HttpResponseRedirect(reverse(show, kwargs={
                    'username': username,
                    'id_string': id_string
                }))
            except Exception:
                return HttpResponseServerError()
    else:
        if username:  # == request.user.username or xform.shared:
            file_path = data.data_file.name
            filename, extension = os.path.splitext(file_path.split('/')[-1])
            extension = extension.strip('.')
            if dfs.exists(file_path):
                audit = {
                    'xform': xform.id_string
                }
                audit_log(
                    Actions.FORM_UPDATED, request.user, owner,
                    _("Media '%(filename)s' downloaded from "
                        "'%(id_string)s'.") %
                    {
                        'id_string': xform.id_string,
                        'filename': os.path.basename(file_path)
                    }, audit, request)
                response = response_with_mimetype_and_name(
                    data.data_file_type,
                    filename, extension=extension, show_date=False,
                    file_path=file_path)
                return response
            else:
                return HttpResponseNotFound()
    return HttpResponseForbidden(_(u'Permission denied.'))


def form_photos(request, username, id_string):
    xform, owner = check_and_set_user_and_form(username, id_string, request)

    if not xform:
        return HttpResponseForbidden(_(u'Not shared.'))

    context = RequestContext(request)
    context.form_view = True
    context.content_user = owner
    context.xform = xform
    image_urls = []

    for instance in xform.surveys.all():
        for attachment in instance.attachments.all():
            # skip if not image e.g video or file
            if not attachment.mimetype.startswith('image'):
                continue

            data = {}

            for i in ['small', 'medium', 'large', 'original']:
                url = reverse(attachment_url, kwargs={'size': i})
                url = '%s?media_file=%s' % (url, attachment.media_file.name)
                data[i] = url

            image_urls.append(data)

    context.images = image_urls
    context.profile, created = UserProfile.objects.get_or_create(user=owner)
    return render_to_response('form_photos.html', context_instance=context)


@require_POST
def set_perm(request, username, id_string):
    xform = get_object_or_404(XForm,
                              user__username=username, id_string=id_string)
    owner = xform.user
    if username != request.user.username\
            and not has_permission(xform, username, request):
        return HttpResponseForbidden(_(u'Permission denied.'))
    try:
        perm_type = request.POST['perm_type']
        for_user = request.POST['for_user']
    except KeyError:
        return HttpResponseBadRequest()
    if perm_type in ['edit', 'view', 'remove']:
        try:
            user = User.objects.get(username=for_user)
        except User.DoesNotExist:
            messages.add_message(
                request, messages.INFO,
                _(u"Wrong username <b>%s</b>." % for_user),
                extra_tags='alert-error')
        else:
            if perm_type == 'edit' and\
                    not user.has_perm('change_xform', xform):
                audit = {
                    'xform': xform.id_string
                }
                audit_log(
                    Actions.FORM_PERMISSIONS_UPDATED, request.user, owner,
                    _("Edit permissions on '%(id_string)s' assigned to "
                        "'%(for_user)s'.") %
                    {
                        'id_string': xform.id_string,
                        'for_user': for_user
                    }, audit, request)
                assign('change_xform', user, xform)
            elif perm_type == 'view' and\
                    not user.has_perm('view_xform', xform):
                audit = {
                    'xform': xform.id_string
                }
                audit_log(
                    Actions.FORM_PERMISSIONS_UPDATED, request.user, owner,
                    _("View permissions on '%(id_string)s' "
                        "assigned to '%(for_user)s'.") %
                    {
                        'id_string': xform.id_string,
                        'for_user': for_user
                    }, audit, request)
                assign('view_xform', user, xform)
            elif perm_type == 'remove':
                audit = {
                    'xform': xform.id_string
                }
                audit_log(
                    Actions.FORM_PERMISSIONS_UPDATED, request.user, owner,
                    _("All permissions on '%(id_string)s' "
                        "removed from '%(for_user)s'.") %
                    {
                        'id_string': xform.id_string,
                        'for_user': for_user
                    }, audit, request)
                remove_perm('change_xform', user, xform)
                remove_perm('view_xform', user, xform)
    elif perm_type == 'link':
        current = MetaData.public_link(xform)
        if for_user == 'all':
            MetaData.public_link(xform, True)
        elif for_user == 'none':
            MetaData.public_link(xform, False)
        elif for_user == 'toggle':
            MetaData.public_link(xform, not current)
        audit = {
            'xform': xform.id_string
        }
        audit_log(
            Actions.FORM_PERMISSIONS_UPDATED, request.user, owner,
            _("Public link on '%(id_string)s' %(action)s.") %
            {
                'id_string': xform.id_string,
                'action': "created"
                if for_user == "all" or
                (for_user == "toggle" and not current) else "removed"
            }, audit, request)
    if request.is_ajax():
        return HttpResponse(
            json.dumps(
                {'status': 'success'}), mimetype='application/json')
    return HttpResponseRedirect(reverse(show, kwargs={
        'username': username,
        'id_string': id_string
    }))


def show_submission(request, username, id_string, uuid):
    xform, is_owner, can_edit, can_view = get_xform_and_perms(
        username, id_string, request)
    owner = xform.user
    # no access
    if not (xform.shared_data or can_view or
            request.session.get('public_link') == xform.uuid):
        return HttpResponseRedirect(reverse(home))
    submission = get_object_or_404(Instance, uuid=uuid)
    audit = {
        'xform': xform.id_string
    }
    audit_log(
        Actions.SUBMISSION_ACCESSED, request.user, owner,
        _("Submission '%(uuid)s' on '%(id_string)s' accessed.") %
        {
            'id_string': xform.id_string,
            'uuid': uuid
        }, audit, request)
    return HttpResponseRedirect(reverse(
        survey_responses, kwargs={'instance_id': submission.pk}))


@require_POST
@login_required
def delete_data(request, username=None, id_string=None):
    xform, owner = check_and_set_user_and_form(username, id_string, request)
    response_text = u''
    if not xform:
        return HttpResponseForbidden(_(u'Not shared.'))

    data_id = request.POST.get('id')
    if not data_id:
        return HttpResponseBadRequest(_(u"id must be specified"))

    Instance.set_deleted_at(data_id)
    audit = {
        'xform': xform.id_string
    }
    audit_log(
        Actions.SUBMISSION_DELETED, request.user, owner,
        _("Deleted submission with id '%(record_id)s' "
            "on '%(id_string)s'.") %
        {
            'id_string': xform.id_string,
            'record_id': data_id
        }, audit, request)
    response_text = json.dumps({"success": "Deleted data %s" % data_id})
    if 'callback' in request.GET and request.GET.get('callback') != '':
        callback = request.GET.get('callback')
        response_text = ("%s(%s)" % (callback, response_text))
    return HttpResponse(response_text, mimetype='application/json')


@require_POST
@is_owner
def link_to_bamboo(request, username, id_string):
    xform = get_object_or_404(XForm,
                              user__username=username, id_string=id_string)
    owner = xform.user
    from utils.bamboo import (get_new_bamboo_dataset,
                              delete_bamboo_dataset, ensure_rest_service)

    audit = {
        'xform': xform.id_string
    }

    # try to delete the dataset first (in case it exists)
    if xform.bamboo_dataset and delete_bamboo_dataset(xform):
        xform.bamboo_dataset = u''
        xform.save()
        audit_log(
            Actions.BAMBOO_LINK_DELETED, request.user, owner,
            _("Bamboo link deleted on '%(id_string)s'.")
            % {'id_string': xform.id_string}, audit, request)

    # create a new one from all the data
    dataset_id = get_new_bamboo_dataset(xform)

    # update XForm
    xform.bamboo_dataset = dataset_id
    xform.save()
    ensure_rest_service(xform)

    audit_log(
        Actions.BAMBOO_LINK_CREATED, request.user, owner,
        _("Bamboo link created on '%(id_string)s'.") %
        {
            'id_string': xform.id_string,
        }, audit, request)

    return HttpResponseRedirect(reverse(show, kwargs={
        'username': username,
        'id_string': id_string
    }))


@require_POST
@is_owner
def update_xform(request, username, id_string):
    xform = get_object_or_404(
        XForm, user__username=username, id_string=id_string)
    owner = xform.user

    def set_form():
        form = QuickConverter(request.POST, request.FILES)
        survey = form.publish(request.user, id_string).survey
        enketo_webform_url = reverse(
            enter_data,
            kwargs={'username': username, 'id_string': survey.id_string}
        )
        audit = {
            'xform': xform.id_string
        }
        audit_log(
            Actions.FORM_XLS_UPDATED, request.user, owner,
            _("XLS for '%(id_string)s' updated.") %
            {
                'id_string': xform.id_string,
            }, audit, request)
        return {
            'type': 'alert-success',
            'text': _(u'Successfully published %(form_id)s.'
                      u' <a href="%(form_url)s">Enter Web Form</a>'
                      u' or <a href="#preview-modal" data-toggle="modal">'
                      u'Preview Web Form</a>')
                    % {'form_id': survey.id_string,
                       'form_url': enketo_webform_url}
        }
    message = publish_form(set_form)
    messages.add_message(
        request, messages.INFO, message['text'], extra_tags=message['type'])
    return HttpResponseRedirect(reverse(show, kwargs={
        'username': username,
        'id_string': id_string
    }))


@is_owner
def activity(request, username):
    owner = get_object_or_404(User, username=username)
    context = RequestContext(request)
    context.user = owner
    return render_to_response('activity.html', context_instance=context)


def activity_fields(request):
    fields = [
        {
            'id': 'created_on',
            'label': _('Performed On'),
            'type': 'datetime',
            'searchable': False
        },
        {
            'id': 'action',
            'label': _('Action'),
            'type': 'string',
            'searchable': True,
            'options': sorted([Actions[e] for e in Actions.enums])
        },
        {
            'id': 'user',
            'label': 'Performed By',
            'type': 'string',
            'searchable': True
        },
        {
            'id': 'msg',
            'label': 'Description',
            'type': 'string',
            'searchable': True
        },
    ]
    response_text = json.dumps(fields)
    return HttpResponse(response_text, mimetype='application/json')


@is_owner
def activity_api(request, username):
    from bson.objectid import ObjectId

    def stringify_unknowns(obj):
        if isinstance(obj, ObjectId):
            return str(obj)
        if isinstance(obj, datetime):
            return obj.strftime(DATETIME_FORMAT)
        #raise TypeError
        return None
    try:
        query_args = {
            'username': username,
            'query': json.loads(request.GET.get('query'))
            if request.GET.get('query') else {},
            'fields': json.loads(request.GET.get('fields'))
            if request.GET.get('fields') else [],
            'sort': json.loads(request.GET.get('sort'))
            if request.GET.get('sort') else {}
        }
        if 'start' in request.GET:
            query_args["start"] = int(request.GET.get('start'))
        if 'limit' in request.GET:
            query_args["limit"] = int(request.GET.get('limit'))
        if 'count' in request.GET:
            query_args["count"] = True \
                if int(request.GET.get('count')) > 0 else False
        cursor = AuditLog.query_mongo(**query_args)
    except ValueError, e:
        return HttpResponseBadRequest(e.__str__())
    records = list(record for record in cursor)
    response_text = json.dumps(records, default=stringify_unknowns)
    if 'callback' in request.GET and request.GET.get('callback') != '':
        callback = request.GET.get('callback')
        response_text = ("%s(%s)" % (callback, response_text))
    return HttpResponse(response_text, mimetype='application/json')


def qrcode(request, username, id_string):
    try:
        formhub_url = "http://%s/" % request.META['HTTP_HOST']
    except:
        formhub_url = "http://formhub.org/"
    formhuburl = formhub_url + username
    url = enketo_url(formhuburl, id_string)
    if url:
        image = generate_qrcode(url)
        results = """<img class="qrcode" src="%s" alt="%s" />
                   </br><a href="%s" target="_blank">%s</a>""" \
            % (image, url, url, url)
    else:
        error_msg = _(u"Error Generating QRCODE")
        results = """<div class="alert alert-error">%s</div>""" % error_msg

    return HttpResponse(results, mimetype='text/html')


def enketo_preview(request, username, id_string):
    xform = get_object_or_404(
        XForm, user__username=username, id_string=id_string)
    owner = xform.user
    if not has_permission(xform, owner, request):
        return HttpResponseForbidden(_(u'Not shared.'))
    enekto_preview_url = \
        "%(enketo_url)s?server=%(profile_url)s&id=%(id_string)s" % {
        'enketo_url': settings.ENKETO_PREVIEW_URL,
        'profile_url': request.build_absolute_uri(
            reverse(profile, kwargs={'username': owner.username})),
        'id_string': xform.id_string
        }
    return HttpResponseRedirect(enekto_preview_url)<|MERGE_RESOLUTION|>--- conflicted
+++ resolved
@@ -143,8 +143,8 @@
                  'id_string': survey.id_string,
                  'url': clone_form_url
                  },
-                'profile_url': u'<a href="%s">profile</a>.' %
-                reverse(profile, kwargs={'username': to_username})}
+                    'profile_url': u'<a href="%s">profile</a>.' %
+                    reverse(profile, kwargs={'username': to_username})}
             }
     form_result = publish_form(set_form)
     if form_result['type'] == 'alert-success':
@@ -396,7 +396,6 @@
     return render_to_response("show.html", context_instance=context)
 
 
-<<<<<<< HEAD
 @require_GET
 def api_token(request, username=None):
     user = get_object_or_404(User, username=username)
@@ -405,10 +404,7 @@
     return render_to_response("api_token.html", context_instance=context)
 
 
-@require_GET
-=======
 @require_http_methods(["GET", "OPTIONS"])
->>>>>>> e12abf4a
 def api(request, username=None, id_string=None):
     """
     Returns all results as JSON.  If a parameter string is passed,
@@ -1325,9 +1321,9 @@
         return HttpResponseForbidden(_(u'Not shared.'))
     enekto_preview_url = \
         "%(enketo_url)s?server=%(profile_url)s&id=%(id_string)s" % {
-        'enketo_url': settings.ENKETO_PREVIEW_URL,
-        'profile_url': request.build_absolute_uri(
-            reverse(profile, kwargs={'username': owner.username})),
-        'id_string': xform.id_string
+            'enketo_url': settings.ENKETO_PREVIEW_URL,
+            'profile_url': request.build_absolute_uri(
+                reverse(profile, kwargs={'username': owner.username})),
+            'id_string': xform.id_string
         }
     return HttpResponseRedirect(enekto_preview_url)