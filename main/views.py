--- conflicted
+++ resolved
@@ -1,4 +1,3 @@
-from django.core.files.base import ContentFile
 from django.core.urlresolvers import reverse
 from django.contrib.auth.decorators import login_required
 from django.shortcuts import render_to_response
@@ -20,17 +19,9 @@
 from utils.user_auth import check_and_set_user, set_profile_data
 from main.forms import UserProfileForm, FormLicenseForm, DataLicenseForm,\
      SupportDocForm, QuickConverterFile, QuickConverterURL, QuickConverter
-from urlparse import urlparse
 from django.core.files.storage import default_storage
-from django.core.files.base import ContentFile
 from django.utils import simplejson
-<<<<<<< HEAD
 from django.shortcuts import render_to_response, get_object_or_404
-=======
-from django.shortcuts import get_object_or_404
->>>>>>> 263e9630
-
-import os, urllib2
 
 def home(request):
     context = RequestContext(request)
@@ -194,11 +185,7 @@
 @require_GET
 def show(request, username, id_string):
     xform = get_object_or_404(XForm,
-<<<<<<< HEAD
         user__username=username, id_string=id_string)
-=======
-            user__username=username, id_string=id_string)
->>>>>>> 263e9630
     is_owner = username == request.user.username
     # no access
     if xform.shared == False and not is_owner:
@@ -211,8 +198,10 @@
     context.source = MetaData.source(xform)
     context.form_license = MetaData.form_license(xform).data_value
     context.data_license = MetaData.data_license(xform).data_value
-    context.form_license_form = FormLicenseForm(initial={'value': context.form_license})
-    context.data_license_form = DataLicenseForm(initial={'value': context.data_license})
+    context.form_license_form = FormLicenseForm(
+        initial={'value': context.form_license})
+    context.data_license_form = DataLicenseForm(
+        initial={'value': context.data_license})
     context.supporting_docs = MetaData.supporting_docs(xform)
     context.form = SupportDocForm()
     return render_to_response("show.html", context_instance=context)
