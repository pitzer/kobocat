--- conflicted
+++ resolved
@@ -608,7 +608,6 @@
 .data-download ul {
   margin: 0;
 }
-<<<<<<< HEAD
 
 /* New additions by Prajjwol */
 .title {
@@ -938,8 +937,8 @@
 
 #support {
 	padding-bottom: 30px;
-=======
+}
+
 .alert-success a {
   color: #4169e1;
->>>>>>> abe3b6ee
-}+}
