{% extends 'base.html' %}

{% block additional-headers %}
<meta name="viewport" content="initial-scale=1.0, user-scalable=no" />
<style type="text/css">
  html { height: 100%; overflow: hidden }
  body { height: 100%; margin: 0; padding: 0 }
  #map_canvas { height: 100% }
  .leaflet-popup-content {max-height: 450px; overflow: auto; width: 420px; padding: 4px;}
  .leaflet-popup-content ul {list-style-type:none;}
<<<<<<< HEAD
  .navbar .nav.pull-right .dropdown-menu {max-height: 600px; overflow: auto;}
  .dropdown-menu a {white-space: normal; width: 500px;}
=======
  .navbar .nav.pull-right .dropdown-menu {max-height: 600px; width: 400px; overflow: auto;}
  .dropdown-menu a {white-space: normal; max-width: 600px;}
>>>>>>> 3b270a56
  #legend {
      background-color: white;
      width: 200px;
      opacity: 0.95;
      position: absolute;
      bottom: 15px;
      left: 15px;
      padding: 15px;
      z-index: 7;
      border-radius: 3px;
  }
  #legend ul {list-style: none;margin: 0px}
  #legend span.legend-bullet {
      width: 15px;
      height: 15px;
      float: left;
      margin-right: 5px;
      border-radius: 3px;
  }
</style>
<link rel="stylesheet" href="/static/css/leaflet.css" />
<!--[if lte IE 8]>
    <link rel="stylesheet" href="/static/css/leaflet.ie.css" />
<![endif]-->
<script type="text/javascript" src="/static/js/leaflet.js"></script>
<script type="text/javascript" src="/static/js/wax.leaf.min.js"></script>
<script type="text/javascript" src="/static/js/TileLayer.Bing.js"></script>
<script type="text/javascript">
var center = {{ center|safe }};
var formJSONUrl = "{{ jsonform_url }}";
var mongoAPIUrl = "{{ mongo_api_url }}";
$('#selectLanguage').live('change', function() {
    $('.language').hide();
    $('.' + $(this).val()).show();
});
function setMapHeight(){
  var newHeight = $(window).height()-
      $('.navbar-inner').height()
  $('#map_canvas').height(newHeight);
}
$(document).ready(function() { setMapHeight(); });
$(window).resize(setMapHeight);
</script>
<script src="/static/js/mapview.js" type="text/javascript"></script>
{% endblock %}

{% block body %}
<body onload="initialize()">
  {% include "topbar.html" %}

  <div id="map_canvas" style="width:100%; height:100%;"></div>
</body>
{% endblock %}<|MERGE_RESOLUTION|>--- conflicted
+++ resolved
@@ -8,13 +8,8 @@
   #map_canvas { height: 100% }
   .leaflet-popup-content {max-height: 450px; overflow: auto; width: 420px; padding: 4px;}
   .leaflet-popup-content ul {list-style-type:none;}
-<<<<<<< HEAD
-  .navbar .nav.pull-right .dropdown-menu {max-height: 600px; overflow: auto;}
-  .dropdown-menu a {white-space: normal; width: 500px;}
-=======
   .navbar .nav.pull-right .dropdown-menu {max-height: 600px; width: 400px; overflow: auto;}
   .dropdown-menu a {white-space: normal; max-width: 600px;}
->>>>>>> 3b270a56
   #legend {
       background-color: white;
       width: 200px;
