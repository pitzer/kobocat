from collections import defaultdict
from datetime import date
import json
import os
import urllib2
import zipfile
from tempfile import NamedTemporaryFile
from time import strftime, strptime
from urlparse import urlparse

from django.contrib.auth.decorators import login_required
from django.contrib.auth.models import User
from django.core.files.storage import get_storage_class
from django.core.urlresolvers import reverse
from django.http import HttpResponse, HttpResponseForbidden,\
         HttpResponseBadRequest, HttpResponseRedirect, HttpResponseNotFound
from django.shortcuts import render_to_response, get_object_or_404, redirect
from django.template import RequestContext
from django.utils import simplejson
from pyxform import Section, Question

from main.models import UserProfile, MetaData
from odk_logger.models import XForm, Instance, Attachment
from odk_logger.views import download_jsonform
from odk_logger.xform_instance_parser import xform_instance_to_dict
from odk_viewer.models import DataDictionary, ParsedInstance
from pyxform import Section, Question
from odk_viewer.pandas_mongo_bridge import XLSDataFrameBuilder,\
    CSVDataFrameBuilder
from csv_writer import CsvWriter
from xls_writer import XlsWriter
from utils.logger_tools import response_with_mimetype_and_name,\
         disposition_ext_and_date, round_down_geopoint
from utils.viewer_tools import image_urls, image_urls_for_form
from utils.user_auth import has_permission, get_xform_and_perms
<<<<<<< HEAD
from main.models import UserProfile, MetaData
from csv_writer import CsvWriter
from xls_writer import XlsWriter
from odk_logger.views import download_jsonform
from main.models import TokenStorageModel
from utils.google import google_export_xls, redirect_uri
=======

>>>>>>> d9fa5d4a
# TODO: using from main.views import api breaks the application, why?
import main


def encode(time_str):
    time = strptime(time_str, "%Y_%m_%d_%H_%M_%S")
    return strftime("%Y-%m-%d %H:%M:%S", time)


def dd_for_params(id_string, owner, request):
    start = end = None
    dd = DataDictionary.objects.get(id_string=id_string,
                                    user=owner)
    if request.GET.get('start'):
        try:
            start = encode(request.GET['start'])
        except ValueError:
            # bad format
            return [False,
                HttpReponseBadRequest(
                        'Start time format must be YY_MM_DD_hh_mm_ss')
            ]
        dd.surveys_for_export = lambda d: d.surveys.filter(
                date_created__gte=start)
    if request.GET.get('end'):
        try:
            end = encode(request.GET['end'])
        except ValueError:
            # bad format
            return [False,
                HttpReponseBadRequest(
                        'End time format must be YY_MM_DD_hh_mm_ss')
            ]
        dd.surveys_for_export = lambda d: d.surveys.filter(
                date_created__lte=end)
    if start and end:
        dd.surveys_for_export = lambda d: d.surveys.filter(
                date_created__lte=end, date_created__gte=start)
    return [True, dd]


def parse_label_for_display(pi, xpath):
    label = pi.data_dictionary.get_label(xpath)
    if not type(label) == dict:
        label = { 'Unknown': label }
    return label.items()


def average(values):
    if len(values):
        return sum(values, 0.0) / len(values)
    return None


def map_view(request, username, id_string):
    owner = get_object_or_404(User, username=username)
    xform = get_object_or_404(XForm, id_string=id_string, user=owner)
    if not has_permission(xform, owner, request):
        return HttpResponseForbidden('Not shared.')
    context = RequestContext(request)
    context.content_user = owner
    context.xform = xform
    context.profile, created = UserProfile.objects.get_or_create(user=owner)
    points = ParsedInstance.objects.values('lat', 'lng', 'instance').filter(
        instance__user=owner,
        instance__xform__id_string=id_string,
        lat__isnull=False,
        lng__isnull=False)
    center = {
        'lat': round_down_geopoint(average([p['lat'] for p in points])),
        'lng': round_down_geopoint(average([p['lng'] for p in points])),
        }
    def round_down_point(p):
        return {
            'lat': round_down_geopoint(p['lat']),
            'lng': round_down_geopoint(p['lng']),
            'instance': p['instance']
        }
    context.center = json.dumps(center)
    context.form_view = True
    context.jsonform_url = reverse(download_jsonform, \
        kwargs={"username": username, "id_string":id_string})
    context.mongo_api_url = reverse(main.views.api, \
        kwargs={"username": username, "id_string": id_string})
    context.mapbox_layer = MetaData.mapbox_layer_upload(xform)
    return render_to_response('map.html', context_instance=context)


# TODO: do a good job of displaying hierarchical data
def survey_responses(request, instance_id):
    pi = get_object_or_404(ParsedInstance, instance=instance_id)
    xform, is_owner, can_edit, can_view = get_xform_and_perms(\
            pi.instance.user.username, pi.instance.xform.id_string, request)
    # no access
    if not (xform.shared_data or can_view or
            request.session.get('public_link')):
        return HttpResponseRedirect('/')
    data = pi.to_dict()

    # get rid of keys with leading underscores
    data_for_display = {}
    for k, v in data.items():
        if not k.startswith(u"_"):
            data_for_display[k] = v

    xpaths = data_for_display.keys()
    xpaths.sort(cmp=pi.data_dictionary.get_xpath_cmp())
    label_value_pairs = [
         (parse_label_for_display(pi, xpath),
         data_for_display[xpath]) for xpath in xpaths
    ]
    languages = label_value_pairs[-1][0]
    return render_to_response('survey.html', {
            'label_value_pairs': label_value_pairs,
            'image_urls': image_urls(pi.instance),
            'languages': languages,
            'default_language': languages[0][0]
            })


def csv_export(request, username, id_string):
    owner = get_object_or_404(User, username=username)
    xform = get_object_or_404(XForm, id_string=id_string, user=owner)
    if not has_permission(xform, owner, request):
        return HttpResponseForbidden('Not shared.')
    query = request.GET.get("query")
    csv_dataframe_builder = CSVDataFrameBuilder(username, id_string, query)
    temp_file = NamedTemporaryFile(suffix=".csv")
    csv_dataframe_builder.export_to(temp_file)
    if request.GET.get('raw'):
        id_string = None
    response = response_with_mimetype_and_name('application/csv', id_string,
        extension='csv')
    temp_file.seek(0)
    response.write(temp_file.read())
    temp_file.seek(0, os.SEEK_END)
    response['Content-Length'] = temp_file.tell()
    temp_file.close()
    return response


def xls_export(request, username, id_string):
    owner = get_object_or_404(User, username=username)
    xform = get_object_or_404(XForm, id_string=id_string, user=owner)
    if not has_permission(xform, owner, request):
        return HttpResponseForbidden('Not shared.')
    query = request.GET.get("query")
    xls_df_builder = XLSDataFrameBuilder(username, id_string, query)
    temp_file = NamedTemporaryFile(suffix=".xls")
    xls_df_builder.export_to(temp_file.name)

    if request.GET.get('raw'):
        id_string = None
    response = response_with_mimetype_and_name('vnd.ms-excel', id_string,
        extension='xls')
    response.write(temp_file.read())
    temp_file.seek(0, os.SEEK_END)
    response['Content-Length'] = temp_file.tell()
    temp_file.close()
    return response


def zip_export(request, username, id_string):
    owner = get_object_or_404(User, username=username)
    xform = get_object_or_404(XForm, id_string=id_string, user=owner)
    if not has_permission(xform, owner, request):
        return HttpResponseForbidden('Not shared.')
    dd = DataDictionary.objects.get(id_string=id_string,
                                    user=owner)
    if request.GET.get('raw'):
        id_string = None
    # create zip_file
    tmp = NamedTemporaryFile()
    z = zipfile.ZipFile(tmp, 'w', zipfile.ZIP_DEFLATED)
    photos = image_urls_for_form(xform)
    for photo in photos:
        f = NamedTemporaryFile()
        req = urllib2.Request(photo)
        f.write(urllib2.urlopen(req).read())
        f.seek(0)
        z.write(f.name, urlparse(photo).path[1:])
        f.close()
    z.close()
    if request.GET.get('raw'):
        id_string = None
    response = response_with_mimetype_and_name('zip', id_string,
            file_path=tmp.name, use_local_filesystem=True)
    return response

def kml_export(request, username, id_string):
    # read the locations from the database
    context = RequestContext(request)
    context.message="HELLO!!"
    owner = get_object_or_404(User, username=username)
    xform = get_object_or_404(XForm, id_string=id_string, user=owner)
    if not has_permission(xform, owner, request):
        return HttpResponseForbidden('Not shared.')
    dd = DataDictionary.objects.get(id_string=id_string,
                                    user=owner)
    pis = ParsedInstance.objects.filter(instance__user=owner,
            instance__xform__id_string=id_string, lat__isnull=False,
            lng__isnull=False)
    data_for_template = []

    labels = {}

    def cached_get_labels(xpath):
        if xpath in labels.keys(): return labels[xpath]
        labels[xpath] = dd.get_label(xpath)
        return labels[xpath]

    for pi in pis:
        # read the survey instances
        data_for_display = pi.to_dict()
        xpaths = data_for_display.keys()
        xpaths.sort(cmp=pi.data_dictionary.get_xpath_cmp())
        label_value_pairs = [
            (cached_get_labels(xpath),
            data_for_display[xpath]) for xpath in xpaths 
                                     if not xpath.startswith(u"_")]
        table_rows = []
        for key, value in label_value_pairs:
            table_rows.append('<tr><td>%s</td><td>%s</td></tr>' % (key, value))
        img_urls = image_urls(pi.instance)
        img_url = img_urls[0] if img_urls else ""
        data_for_template.append({
                'name':id_string,
                'id': pi.id,
                'lat': pi.lat,
                'lng': pi.lng,
                'image_urls': img_urls,
                'table': '<table border="1"><a href="#"><img width="210" class="thumbnail" src="%s" alt=""></a>%s</table>' % (img_url,''.join(table_rows))})
    context.data = data_for_template
    response = render_to_response("survey.kml",
        context_instance=context,
        mimetype="application/vnd.google-earth.kml+xml")
    response['Content-Disposition'] = disposition_ext_and_date(id_string, 'kml')
    return response


def google_xls_export(request, username, id_string):
    token = None
    if request.user.is_authenticated():
        try:
            ts = TokenStorageModel.objects.get(id=request.user)
        except TokenStorageModel.DoesNotExist:
            pass
        else:
          token = ts.token
    elif request.session.get('access_token'):
        token = request.session.get('access_token')
    if token is None:
        request.session["google_redirect_url"] =  reverse(google_xls_export,
                kwargs={'username': username,
                      'id_string': id_string})
        return HttpResponseRedirect(redirect_uri)
    owner = get_object_or_404(User, username=username)
    xform = get_object_or_404(XForm, id_string=id_string, user=owner)
    if not has_permission(xform, owner, request):
        return HttpResponseForbidden('Not shared.')
    valid, dd = dd_for_params(id_string, owner, request)
    if not valid: return dd
    ddw = XlsWriter()
    tmp = NamedTemporaryFile(delete=False)
    ddw.set_file(tmp)
    ddw.set_data_dictionary(dd)
    temp_file = ddw.save_workbook_to_file()
    temp_file.close()
<<<<<<< HEAD
    url = google_export_xls(tmp.name, xform.title, token, blob=True)
=======

    import gdata
    import gdata.gauth
    import gdata.docs
    import gdata.data
    import gdata.docs.client
    import gdata.docs.data
    from main.google_export import token, refresh_access_token, redirect_uri
    from main.models import TokenStorageModel

    try:
        ts = TokenStorageModel.objects.get(id=request.user)
    except TokenStorageModel.DoesNotExist:
        return HttpResponseRedirect(redirect_uri)
    else:
        stored_token = gdata.gauth.token_from_blob(ts.token)
        if stored_token.refresh_token is not None and\
           stored_token.access_token is not None:
            token.refresh_token = stored_token.refresh_token
            working_token = refresh_access_token(token, request.user)
            docs_client = gdata.docs.client.DocsClient(source=token.user_agent)
            docs_client = working_token.authorize(docs_client)
            xls_doc = gdata.docs.data.Resource(
                type='spreadsheet', title=xform.title)
            media = gdata.data.MediaSource()
            media.SetFileHandle(tmp.name, 'application/vnd.ms-excel')
            xls_doc = docs_client.CreateResource(xls_doc, media=media)
>>>>>>> d9fa5d4a
    os.unlink(tmp.name)
    return HttpResponseRedirect(url)


def data_view(request, username, id_string):
    owner = get_object_or_404(User, username=username)
    xform = get_object_or_404(XForm, id_string=id_string, user=owner)
    if not has_permission(xform, owner, request):
        return HttpResponseForbidden('Not shared.')

    context = RequestContext(request)
    context.mongo_api_url = reverse(main.views.api,\
        kwargs={"username": username, "id_string": id_string})
    context.jsonform_url = reverse(download_jsonform,\
        kwargs={"username": username, "id_string":id_string})
    return render_to_response("data_view.html", context_instance=context)


def attachment_url(request):
    media_file = request.GET.get('media_file')
    #TODO: how to make sure we have the right media file, this assumes duplicates are the same file
    result = Attachment.objects.filter(media_file=media_file)[0:1]
    if result.count() == 0:
        return HttpResponseNotFound('Attachment not found')
    attachment = result[0]
    media_url = attachment.media_file.url
    return redirect(media_url)

def instance(request, username, id_string):
    xform, is_owner, can_edit, can_view = get_xform_and_perms(\
        username, id_string, request)
    # no access
    if not (xform.shared_data or can_view or
            request.session.get('public_link')):
        return HttpResponseForbidden('Not shared.')

    return render_to_response('instance.html', {
        'username': username,
        'id_string': id_string,
        'xform': xform,
        'can_edit': can_edit
    })<|MERGE_RESOLUTION|>--- conflicted
+++ resolved
@@ -19,7 +19,7 @@
 from django.utils import simplejson
 from pyxform import Section, Question
 
-from main.models import UserProfile, MetaData
+from main.models import UserProfile, MetaData, TokenStorageModel
 from odk_logger.models import XForm, Instance, Attachment
 from odk_logger.views import download_jsonform
 from odk_logger.xform_instance_parser import xform_instance_to_dict
@@ -33,16 +33,7 @@
          disposition_ext_and_date, round_down_geopoint
 from utils.viewer_tools import image_urls, image_urls_for_form
 from utils.user_auth import has_permission, get_xform_and_perms
-<<<<<<< HEAD
-from main.models import UserProfile, MetaData
-from csv_writer import CsvWriter
-from xls_writer import XlsWriter
-from odk_logger.views import download_jsonform
-from main.models import TokenStorageModel
 from utils.google import google_export_xls, redirect_uri
-=======
-
->>>>>>> d9fa5d4a
 # TODO: using from main.views import api breaks the application, why?
 import main
 
@@ -311,37 +302,7 @@
     ddw.set_data_dictionary(dd)
     temp_file = ddw.save_workbook_to_file()
     temp_file.close()
-<<<<<<< HEAD
     url = google_export_xls(tmp.name, xform.title, token, blob=True)
-=======
-
-    import gdata
-    import gdata.gauth
-    import gdata.docs
-    import gdata.data
-    import gdata.docs.client
-    import gdata.docs.data
-    from main.google_export import token, refresh_access_token, redirect_uri
-    from main.models import TokenStorageModel
-
-    try:
-        ts = TokenStorageModel.objects.get(id=request.user)
-    except TokenStorageModel.DoesNotExist:
-        return HttpResponseRedirect(redirect_uri)
-    else:
-        stored_token = gdata.gauth.token_from_blob(ts.token)
-        if stored_token.refresh_token is not None and\
-           stored_token.access_token is not None:
-            token.refresh_token = stored_token.refresh_token
-            working_token = refresh_access_token(token, request.user)
-            docs_client = gdata.docs.client.DocsClient(source=token.user_agent)
-            docs_client = working_token.authorize(docs_client)
-            xls_doc = gdata.docs.data.Resource(
-                type='spreadsheet', title=xform.title)
-            media = gdata.data.MediaSource()
-            media.SetFileHandle(tmp.name, 'application/vnd.ms-excel')
-            xls_doc = docs_client.CreateResource(xls_doc, media=media)
->>>>>>> d9fa5d4a
     os.unlink(tmp.name)
     return HttpResponseRedirect(url)
 
