
// STRINGS
var _rebuildHexLegend__p_str = gettext('Proportion of surveys with response(s): ');
var getBootstrapFields__str = gettext("ERROR: constants not found; please include main/static/js/formManagers.js");
var JSONSurveyToHTML__q_str = gettext("Question");
var JSONSurveyToHTML__r_str = gettext("Response");


var centerLatLng = new L.LatLng(!center.lat?0.0:center.lat, !center.lng?0.0:center.lng);
var defaultZoom = 8;
var mapId = 'map_canvas';
var map;
var layersControl;
// array of mapbox maps to use as base layers - the first one will be the default map
var mapboxMaps = [
    {'label': gettext('Mapbox Streets'), 'url': 'http://a.tiles.mapbox.com/v3/modilabs.map-iuetkf9u.jsonp'},
    {'label': gettext('MapBox Streets Light'), 'url': 'http://a.tiles.mapbox.com/v3/modilabs.map-p543gvbh.jsonp'},
    {'label': gettext('MapBox Streets Zenburn'), 'url': 'http://a.tiles.mapbox.com/v3/modilabs.map-bjhr55gf.jsonp'},
    {'label': gettext('Natural Earth II'), 'url': 'http://a.tiles.mapbox.com/v3/modilabs.map-1c1r9n5g.jsonp'}
];
var sslUrlPerfix = 'https://dnv9my2eseobd.cloudfront.net/'; // add trailing slash since its expected function that uses this
var allowResetZoomLevel = true; // used to allow zooming when first loaded
var popupOffset = new L.Point(0, -10);
var notSpecifiedCaption = gettext("Not Specified");
var colorPalette = ['#8DD3C7', '#FB8072', '#FFFFB3', '#BEBADA', '#80B1D3', '#FDB462', '#B3DE69', '#FCCDE5', '#D9D9D9',
    '#BC80BD', '#CCEBC5', '#FFED6F'];
var circleStyle = {
    color: '#fff',
    border: 8,
    fillColor: '#ff3300',
    fillOpacity: 0.9,
    radius: 8,
    opacity: 0.5
};
// TODO: can we get the entire URL from mongo API
var amazonUrlPrefix = "https://formhub.s3.amazonaws.com/";
var markerLayerGroup = new L.LayerGroup();
var markerLayerGroupActive = false;
var hexbinLayerGroupActive = false;
var hexbinLayerGroup = new L.LayerGroup();
var hexbinData = null;
var markerLayerLabel = gettext("Marker Layer");
var hexbinLayerLabel = "Hexbin Layer";
// TODO: generate new api key for formhub at https://www.bingmapsportal.com/application/index/1121012?status=NoStatus
var bingAPIKey = 'AtyTytHaexsLBZRFM6xu9DGevbYyVPykavcwVWG6wk24jYiEO9JJSmZmLuekkywR';
var bingMapTypeLabels = {'AerialWithLabels': gettext('Bing Satellite Map'), 'Road': gettext('Bing Road Map')}; //Road, Aerial or AerialWithLabels
var mapBoxAdditAttribution = gettext(" Map data (c) OpenStreetMap contributors, CC-BY-SA");

// map filter vars
var navContainerSelector = ".nav.pull-right";
var leafletControlSelector = ".leaflet-control-container";
var legendContainerId = "legend";
var formJSONMngr = new FormJSONManager(formJSONUrl, loadFormJSONCallback);
var formResponseMngr = new FormResponseManager(mongoAPIUrl, loadResponseDataCallback);
var currentLanguageIdx = -1;
var customMapBoxTileLayer;
var legendsContainer;

var mapview = function() {
    return {
        isHttps: function(){
            return location.protocol == 'https:';
        }
    };
}();

/**
 *  for a url http://a.tiles.mapbox.com/v3/modilabs.map-iuetkf9u/{z}/{x}/{y}.png
 *  return v3/modilabs.map-iuetkf9u/{z}/{x}/{y}.png,
 *  is a regex that strips gets everything after the domain name
 */
mapview.getMapboxMapname = function(mapUrl) {
    var matches = mapUrl.match(/(^.+?\..+?\/)(.+)/);
    if(matches.length > 0)
    {
        return matches[2];
    }
    return null;
};

function initialize() {
    // Make a new Leaflet map in your container div
    map = new L.Map(mapId).setView(centerLatLng, defaultZoom);

    map.on('layeradd', function(layerEvent){
        if(layerEvent.layer == hexbinLayerGroup)
        {
            hexbinLayerAdded(layerEvent.layer);
        }
        else if(layerEvent.layer == markerLayerGroup)
        {
            markerLayerAdded(layerEvent.layer);
        }
    });

    map.on('layerremove', function(layerEvent){
        if(layerEvent.layer == hexbinLayerGroup)
        {
            hexbinLayerRemoved(layerEvent.layer);
        }
        else if(layerEvent.layer == markerLayerGroup)
        {
            markerLayerRemoved(layerEvent.layer);
        }
    });
		
		var hexButton = function () {
			if(!map.hasLayer(hexbinLayerGroup)) {
<<<<<<< HEAD
				return map.addLayer(hexbinLayerGroup);
			}
			else if (map.hasLayer(hexbinLayerGroup)) {
=======
				$('div.layer-hexbinButton').toggleClass('layer-hexbinButton-active');
				return map.addLayer(hexbinLayerGroup);
			}
			else if (map.hasLayer(hexbinLayerGroup)) {
				$('div.layer-hexbinButton').toggleClass('layer-hexbinButton-active');
>>>>>>> fb2f9398
				return map.removeLayer(hexbinLayerGroup);
			}
		};
		
		var markerButton = function () {
			if(!map.hasLayer(markerLayerGroup)) {
<<<<<<< HEAD
				return map.addLayer(markerLayerGroup);
			}
			else{
=======
				$('div.layer-markerButton').toggleClass('layer-markerButton-active');
				return map.addLayer(markerLayerGroup);
			}
			else{
				$('div.layer-markerButton').toggleClass('layer-markerButton-active');
>>>>>>> fb2f9398
				return map.removeLayer(markerLayerGroup);
			}
		};
		
<<<<<<< HEAD
    map.addControl(layerButtonControl(hexButton, markerButton));

    var overlays = {};
    overlays[markerLayerLabel] = markerLayerGroup;
    overlays[hexbinLayerLabel] = hexbinLayerGroup;
    layersControl = new L.Control.Layers({}, overlays);
=======
    map.addControl(layerButtonControl(markerButton, hexButton));
    layersControl = new L.Control.Layers();
>>>>>>> fb2f9398
    map.addControl(layersControl);
    //show marker layer by default
    map.addLayer(markerLayerGroup);
		$('div.layer-markerButton').addClass('layer-markerButton-active');

    // add bing maps layer
    /** $.each(bingMapTypeLabels, function(type, label) {
        var bingLayer = new L.TileLayer.Bing(bingAPIKey, type); 
        layersControl.addBaseLayer(bingLayer, label);
    });*/

    // add google sat layer
    var ggl = new L.Google('HYBRID');
    layersControl.addBaseLayer(ggl, gettext("Google Satellite Map"));

    // Get metadata about the map from MapBox
    var tileJSONAddFn = function(mapData, addToMap) { 
        var innerFn = function(tilejson) {
            var tileLayer, mapName;

            tilejson.attribution = tilejson.attribution?tilejson.attribution +
                mapBoxAdditAttribution:mapBoxAdditAttribution;
            // check if https and change tile array appropriately
            if(mapview.isHttps())
            {
                /// get map url
                mapName = mapview.getMapboxMapname(tilejson.tiles[0]);
                /// replace our tile url with this
                tilejson.tiles = [sslUrlPerfix + mapName];
            }
            tileLayer = new wax.leaf.connector(tilejson);
            
            layersControl.addBaseLayer(tileLayer, mapData.label);
            if(addToMap) {
                map.addLayer(tileLayer);
                // and radio box for this layer (last = just added)
                $('input[name=leaflet-base-layers]:last').attr('checked',true); 
            }
        };
        return innerFn;
    }; 
    if (customMapBoxTileLayer) {
        mapboxMaps = _.union([customMapBoxTileLayer], mapboxMaps);
    }
    _.each(mapboxMaps, function(mapData, idx) {
        // if https,
        if(mapview.isHttps())
        {
            // change to ssl url
            mapData.url = sslUrlPerfix + mapview.getMapboxMapname(mapData.url);
        }
        wax.tilejson(mapData.url, tileJSONAddFn(mapData, !idx)); //ie, only add idx 0
    });

    // create legend container
    $(leafletControlSelector).append('<div class="legends-container"></div>');
    legendsContainer = $($(leafletControlSelector).children('div.legends-container')[0]);

    // load form structure/questions
    formJSONMngr.loadFormJSON();
}

function hexbinLayerAdded(layer)
{
    var elm = $('#hex-legend');
    hexbinLayerGroupActive = true;
    if(elm.length > 0)
        elm.show();
    refreshHexOverLay(); 
}

function hexbinLayerRemoved(layer)
{
    var elm = $('#hex-legend');
    hexbinLayerGroupActive = false;
    if(elm.length > 0)
        elm.hide();
}

function markerLayerAdded(layer)
{
    var elm = $('#legend');
    markerLayerGroupActive = true;
    if(elm.length > 0)
        elm.show();
}

function markerLayerRemoved(layer)
{
    var elm = $('#legend');
    markerLayerGroupActive = false;
    if(elm.length > 0)
        elm.hide();
}

// callback called after form's structure has been loaded from form json url
function loadFormJSONCallback()
{
    // we only want to load gps and select one data to begin with
    var fields = getBootstrapFields();
    var geoField = formJSONMngr.getGeoPointQuestion()[constants.NAME];

    // load responses
    formResponseMngr.loadResponseData({}, 0, null, geoField, fields);
}

// callback called after response data has been loaded via the mongo form API
function loadResponseDataCallback()
{
    formResponseMngr.callback = null;// initial callback is for setup, subsequent reloads must set desired callback
    var dropdownLabel, dropdownLink, dropDownContainer, dropDownCaret, dropDownCaretLink, idx;

    // get geoJSON data to setup points - relies on questions having been parsed
    var geoJSON = formResponseMngr.getAsGeoJSON();

    _buildMarkerLayer(geoJSON);

    // just to make sure the nav container exists
    var navContainer = $(navContainerSelector);
    if(navContainer.length == 1)
    {
        // add language selector
        if(formJSONMngr.supportedLanguages.length > 1)
        {
            $('<li />').html(
                $('<a />', { text: gettext("Language"), href: '#'}).addClass("language-label")
            ).appendTo(navContainer);

            dropDownContainer = _createElementAndSetAttrs('li', {"class":"dropdown language-picker"});
            dropdownCaretLink = _createElementAndSetAttrs('a', {"href":"#", "class":"dropdown-toggle",
                "data-toggle":"dropdown"});
            dropdownCaret = _createElementAndSetAttrs('b', {"class":"caret"});
            dropdownCaretLink.appendChild(dropdownCaret);
            dropDownContainer.appendChild(dropdownCaretLink);

            var languageUlContainer = _createElementAndSetAttrs("ul", {"class":"dropdown-menu"});

            // create links for select one questions
            selectOneQuestions = formJSONMngr.getSelectOneQuestions();
            for(idx in formJSONMngr.supportedLanguages)
            {
                var language = getLanguageAt(idx);
                var languageAnchor = _createElementAndSetAttrs('a', {"class":"language", "data":idx.toString()}, language);
                var languageLi = _createElementAndSetAttrs('li');
                languageLi.appendChild(languageAnchor);
                languageUlContainer.appendChild(languageLi);
            }
            dropDownContainer.appendChild(languageUlContainer);

            navContainer.append(dropDownContainer);

            // attach callbacks
            $('.language-picker a.language').click(function(){
                var languageIdx = parseInt($(this).attr('data'), 10);
                setLanguage(languageIdx);
            });

            // set default language
            setLanguage(0);
        } else {
            currentLanguageIdx = 0;// needed for non-multilingual forms
        }

        // check if we have select one questions
        if(formJSONMngr.getNumSelectOneQuestions() > 0)
        {
            $('<li />').html(
                $('<a />', { text: gettext("View By"), href: '#'})
            ).appendTo(navContainer);

            dropDownContainer = _createElementAndSetAttrs('li', {"class":"dropdown"});
            dropdownCaretLink = _createElementAndSetAttrs('a', {"href":"#", "class":"dropdown-toggle",
                "data-toggle":"dropdown"});
            dropdownCaret = _createElementAndSetAttrs('b', {"class":"caret"});
            dropdownCaretLink.appendChild(dropdownCaret);
            dropDownContainer.appendChild(dropdownCaretLink);

            var questionUlContainer = _createElementAndSetAttrs("ul", {"class":"dropdown-menu questions"});

            // create an "All" link to reset the map
            var questionLi = _createSelectOneLi({"name":"", "label": gettext("None")});
            questionUlContainer.appendChild(questionLi);

            // create links for select one questions
            selectOneQuestions = formJSONMngr.getSelectOneQuestions();
            for(idx in selectOneQuestions)
            {
                var question = selectOneQuestions[idx];
                questionLi = _createSelectOneLi(question);
                questionUlContainer.appendChild(questionLi);
            }
            dropDownContainer.appendChild(questionUlContainer);

            navContainer.append(dropDownContainer);
            /*$('.select-one-anchor').click(function(){
             // rel contains the question's unique name
             var questionName = $(this).attr("rel");
             viewByChanged(questionName);
             })*/
        }
    }
    else
        throw interpolate(gettext("Container %(cont)s not found"), {cont: navContainerSelector}, true);

    // Bind a callback that executes when document.location.hash changes.
    $(window).bind( "hashchange", function(e) {
        var hash = e.fragment;
        viewByChanged(hash);
    });

    // Since the event is only triggered when the hash changes, we need
    // to trigger the event now, to handle the hash the page may have
    // loaded with.
    $(window).trigger( "hashchange" );
}

function setLanguage(idx)
{
    if(idx != currentLanguageIdx)
    {
        var newLanguage = getLanguageAt(idx);
        $('a.language-label').html(newLanguage);
        currentLanguageIdx = idx;
        /// hide all language spans
        $('span.language').hide();
        $(('span.language-'+idx)).show();
    }
}

function _buildMarkerLayer(geoJSON)
{
    var latLngArray = [];

    L.geoJson(geoJSON, {
        pointToLayer: function(feature, latlng) {
            var marker = L.circleMarker(latlng, circleStyle);
            latLngArray.push(latlng);
            marker.on('click', function(e) {
                var popup = L.popup({offset: popupOffset})
                    .setContent("Loading...").setLatLng(latlng).openOn(map);
                $.getJSON(mongoAPIUrl, {'query': '{"_id":' + feature.id + '}'})
                    .done(function(data){
                        var content;
                        if(data.length > 0)
                            content = JSONSurveyToHTML(data[0]);
                        else
                            content = "An unexpected error occurred";
                        popup.setContent(content);
                    });
            });
            return marker;
        }
    }).addTo(markerLayerGroup);

    _.defer(refreshHexOverLay); // TODO: add a toggle to do this only if hexOn = true;

    // fitting to bounds with one point will zoom too far
    // don't zoom when we "view by response"
    var latlngbounds = new L.LatLngBounds(latLngArray);
    map.fitBounds(latlngbounds);
}

function _recolorMarkerLayer(questionName, responseFilterList)
{
    var latLngArray = [];
    var questionColorMap = {};
    var randomColorStep = 0;
    var paletteCounter = 0;
    var responseCountValid = false;

    if(questionName)
    {
        var question = formJSONMngr.getQuestionByName(questionName);

        // figure out the response counts
        var dvCounts = formResponseMngr.dvQuery({dims:[questionName], vals:[dv.count()]});
        var responseCounts = _.object(dvCounts[0], dvCounts[1]);
        responseCounts[notSpecifiedCaption] = responseCounts[undefined]; //undefined = special case
        // and make sure every response has a count
        var choiceNames = _.union(_.pluck(question.children, 'name'), [notSpecifiedCaption]);
        var zeroCounts = _.object(_.map(choiceNames, function(choice) { return [choice, 0]; }));
        question.responseCounts = _.defaults(responseCounts, zeroCounts);

        // TODO: put the following for loop in the colors module
        for(i=0;i < choiceNames.length;i++)
        {
            var choiceName = choiceNames[i];
            var choiceColor = null;
            // check if color palette has colors we haven't used
            if(paletteCounter < colorPalette.length)
                choiceColor = colorPalette[paletteCounter++];
            else
            {
                // number of steps is reduced by the number of colors in our palette
                choiceColor = get_random_color(randomColorStep++, (choiceNames.length - colorPalette.length));
            }
            /// save color for this choice
            questionColorMap[choiceName] = choiceColor;
        }

        // re-color the icons
        markerLayerGroup.eachLayer(function(geoJSONLayer) {
            geoJSONLayer.setStyle(function(feature) {
                var response = feature.properties[questionName] || notSpecifiedCaption;

                if (responseFilterList.length > 0 && _.indexOf(responseFilterList, response) === -1) {
                    return _.defaults({fillOpacity: 0, opacity:0}, circleStyle);
                } else {
                    return _.defaults({fillColor: questionColorMap[response]}, circleStyle);
                }
            });
        });
        
        // build the legend
        rebuildLegend(questionName, questionColorMap);
    } else {
        markerLayerGroup.eachLayer(function(geoJSONLayer) {
            geoJSONLayer.setStyle(circleStyle);
        });
        clearLegend();
    }
    _.defer(refreshHexOverLay); // TODO: add a toggle to do this only if hexOn = true;
}

function _reStyleAndBindPopupsToHexOverLay(newHexStylesByID, newHexPopupsByID) {
    _(hexbinLayerGroup._layers).each(function(hexbinLPolygon) {
        hexID = hexbinLPolygon.options.id;
        if (newHexStylesByID[hexID])
            hexbinLPolygon.setStyle(newHexStylesByID[hexID]);
        if (newHexPopupsByID[hexID])
            hexbinLPolygon.bindPopup(newHexPopupsByID[hexID], {offset: L.point(20,0)});
    });
}

function constructHexBinOverLay() {
    hexbinData = formResponseMngr.getAsHexbinGeoJSON();
    var arr_to_latlng = function(arr) { return new L.LatLng(arr[0], arr[1]); };
    var hex_feature_to_polygon_fn = function(el) {
        return new L.Polygon(_(el.geometry.coordinates).map(arr_to_latlng), 
                            {"id": el.properties.id});
    };
    var lazyClose = _.debounce(function() {map.closePopup();}, 3000);
    _(hexbinData.features).each( function(x, idx) {
        var hexLayer = hex_feature_to_polygon_fn(x);
        var lazyPopup = _.debounce(
            function() {
                hexLayer.openPopup();
                lazyClose();
            }, 1500, true);
        hexLayer.on('mouseover', lazyPopup); 
        hexbinLayerGroup.addLayer(hexLayer);
    });
}



function _recomputeHexColorsByRatio(questionName, responseNames) {
    var newHexStyles = {};
    var newPopupTexts = {};
    var myResponseNames = _.clone(responseNames);
    if (_(myResponseNames).contains(notSpecifiedCaption)) 
        myResponseNames.push(undefined); // hack? if notSpeciedCaption is in repsonseNames, then need to
        // count when instance.response[questionName] doesn't exist, and is therefore ``undefined''
    
    var hexAndCountArrayNum = formResponseMngr.dvQuery({dims: ['hexID'], vals:[dv.count()], where:
        function(table, row) { return _.contains(myResponseNames, table.get(questionName, row)); }});
    var hexAndCountArrayDenom = formResponseMngr.dvQuery({dims:['hexID'], vals:[dv.count()]});      

    _(hexAndCountArrayDenom[0]).each( function(hexID, idx) {
        // note both are dense queries on datavore, the idx's match exactly
        var ratio = hexAndCountArrayNum[1][idx] / hexAndCountArrayDenom[1][idx];
        newHexStyles[hexID] = {  fillColor: colors.getProportional(ratio, "Set2"), fillOpacity: 0.9, color:'grey', weight: 1 };
        newPopupTexts[hexID] = hexAndCountArrayNum[1][idx] + " / " + hexAndCountArrayDenom[1][idx] + " (" + Math.round(ratio*100) + "%)";
    });
    _reStyleAndBindPopupsToHexOverLay(newHexStyles, newPopupTexts);
    _rebuildHexLegend('proportion', questionName, myResponseNames);
}

function _hexOverLayByCount()
{
    var newHexStyles = {};
    var newPopupTexts = {};
    var hexAndCountArray = formResponseMngr.dvQuery({dims:['hexID'], vals:[dv.count()]});      
    var totalCount = _.max(hexAndCountArray[1]);
    _(hexAndCountArray[0]).each( function(hexID, idx) {
        var color = colors.getProportional(hexAndCountArray[1][idx] / totalCount); 
        newHexStyles[hexID] = {fillColor: color, fillOpacity: 0.9, color:'grey', weight: 1};
        newPopupTexts[hexID] = hexAndCountArray[1][idx] + " submissions.";

    }); 
    _reStyleAndBindPopupsToHexOverLay(newHexStyles, newPopupTexts);
    _rebuildHexLegend('count');
}

function refreshHexOverLay() { // refresh hex overlay, in any map state
    // IF we have already calculated hex bin data, and have a filtration active, recomputer colors;
    if (!hexbinData) constructHexBinOverLay();
    if (formResponseMngr._currentSelectOneQuestionName && formResponseMngr._select_one_filters.length)
        _recomputeHexColorsByRatio(formResponseMngr._currentSelectOneQuestionName,
                                   formResponseMngr._select_one_filters);
    else
        _hexOverLayByCount();
}

function removeHexOverLay()
{
    hexbinLayerGroup.clearLayers();
}

function toggleHexOverLay()
{
    if(map.hasLayer(hexbinLayerGroup)) removeHexOverLay();
    else refreshHexOverLay();
}

/*
 * Format the json data to HTML for a map popup
 */
function JSONSurveyToHTML(data)
{
    var idx, dummyContainer, questionName, span;
    var htmlContent = '<table class="table table-bordered table-striped"> <thead>\n<tr>\n<th>' + JSONSurveyToHTML__q_str + '</th>\n<th>' + JSONSurveyToHTML__r_str + '</th>\n</tr>\n</thead>\n<tbody>\n';

    // add images if any
    // TODO: this assumes all attachments are images
    if(data._attachments.length > 0)
    {
        var mediaContainer = '<ul class="media-grid">';
        for(idx in data._attachments)
        {
            var attachmentUrl = data._attachments[idx];
            var imgSrc = attachmentsBaseUrl + '?media_file=' + encodeURIComponent(attachmentUrl);
            mediaContainer += '<li><a href="'+imgSrc+'" target="_blank">';
            var imgTag = _createElementAndSetAttrs('img', {"class":"thumbnail", "width":"210", "src": imgSrc});
            dummyContainer = _createElementAndSetAttrs('div', {});
            dummyContainer.appendChild(imgTag);
            mediaContainer += dummyContainer.innerHTML;
            mediaContainer += '</a></li>';

        }
        mediaContainer += '</ul>';
        htmlContent += mediaContainer;
    }

    for(questionName in formJSONMngr.questions)
    {
        if(data[questionName])
        {
            var question  = formJSONMngr.getQuestionByName(questionName);
            var response = _createElementAndSetAttrs('tr', {});
            var td = _createElementAndSetAttrs('td', {});

            for(idx in formJSONMngr.supportedLanguages)
            {
                var language = getLanguageAt(idx);
                var style = "";
                if(idx != currentLanguageIdx)
                {
                    style = "display: none";
                }
                span = _createElementAndSetAttrs('span', {"class": ("language language-" + idx), "style": style}, formJSONMngr.getMultilingualLabel(question, language));
                td.appendChild(span);
            }

            response.appendChild(td);
            td = _createElementAndSetAttrs('td', {}, data[questionName]);
            response.appendChild(td);
            dummyContainer = _createElementAndSetAttrs('div', {});
            dummyContainer.appendChild(response);
            htmlContent += dummyContainer.innerHTML;
        }
    }
    htmlContent += '</tbody></table>';
    return htmlContent;
}

function getLanguageAt(idx)
{
    return formJSONMngr.supportedLanguages[idx];
}

function _rebuildHexLegend(countOrProportion, questionName, responseNames)
{

    var legendTemplate = 
        '<div id="hex-legend" style="display:block">\n' +
        '  <h4><%= title %> </h4>\n' +
        '  <div class="scale">\n' +
        '  <ul class="labels">\n' +
        '<% _.each(hexes, function(hex) { %>' +
        '    <li> <span style="background-color: <%= hex.color %>" />' +
        '         <%= hex.text %> </li>\n<% }); %>' +
        '  </div>\n  </ul>\n<div style="clear:both"></div>\n</div>';

    var proportionString = _rebuildHexLegend__p_str +
            (responseNames && (responseNames.length == 1 ? responseNames[0] :
            _.reduce(responseNames, 
                     function(a,b) { return (a && a + ", or ") + b; }, '')));
    var maxHexCount = _.max(formResponseMngr.dvQuery({dims:['hexID'], vals:[dv.count()]})[1]);
    var interval = function(scheme) { 
        var len = colors.getNumProportional(scheme);
        return _.map(_.range(1,len+1), function (v) { return v / len; });
    };
    var templateFiller = {
        count: { title : gettext('Number of submissions'),
            hexes : _.map(interval("Set1"), function (i) {
                      return  {color: colors.getProportional(i),
                               text: '<' + Math.ceil(i * maxHexCount)}; })
        },
        proportion: { title : proportionString,
            hexes : _.map(interval("Set2"), function (i) {
                      return {color: colors.getProportional(i, "Set2"),
                              text: '<' + Math.ceil(i * 100) + '%'}; })
        }
    };
    $('#hex-legend').remove();
    $(_.template(legendTemplate, templateFiller[countOrProportion]))
            .appendTo(legendsContainer);
    if(!hexbinLayerGroupActive) $('#hex-legend').hide();
}

function rebuildLegend(questionName, questionColorMap)
{
    var i, response, spanAttrs, language;
    var question = formJSONMngr.getQuestionByName(questionName);
    var choices = formJSONMngr.getChoices(question);
    var legendElement, legendTitle, legendUl;
    formResponseMngr._currentSelectOneQuestionName = questionName; //TODO: this should be done somewhere else?

    $('#legend').remove();

    legendElement = $('<div></div>').attr('id', 'legend');
    legendTitle = $('<h3></h3>');

    for(i=0;i<formJSONMngr.supportedLanguages.length;i++)
    {
        var titleSpan;

        language = getLanguageAt(i);
        titleSpan = $('<span></span>').addClass('language').addClass('language-' + i)
            .html(formJSONMngr.getMultilingualLabel(question, language));
        if(i != currentLanguageIdx)
            titleSpan.css('display', 'none');
        legendTitle.append(titleSpan);
    }
    legendElement.append(legendTitle);

    legendUl = $('<ul></ul>').addClass('nav nav-pills nav-stacked');
    legendElement.append(legendUl);

    for(response in questionColorMap)
    {
        var color = questionColorMap[response];
        var responseLi = $('<li></li>');
        var numResponses = question.responseCounts[response];
        
        // create the anchor
        var legendAnchor = $('<a></a>').addClass('legend-label').attr('href', 'javascript:;').attr('rel',response);
        if(formResponseMngr._select_one_filters.indexOf(response) > -1)
            legendAnchor.addClass('active');
        else if(numResponses > 0)
            legendAnchor.addClass('normal');
        else
            legendAnchor.addClass('inactive');

        var legendIcon = $('<span></span>').addClass('legend-bullet').css('background-color', color);
        legendAnchor.append(legendIcon);

        var responseCountSpan = $('<span></span>').addClass('legend-response-count').html(numResponses.toString());
        legendAnchor.append(responseCountSpan);

        // add a language span for each language
        for(i=0;i<formJSONMngr.supportedLanguages.length;i++)
        {
            var itemLabel = response;
            language = getLanguageAt(i);
            // check if the choices contain this response before we try to get the reponse's label
            if(choices.hasOwnProperty(response))
                itemLabel = formJSONMngr.getMultilingualLabel(choices[response], language);
            var responseText = $('<span></span>').addClass(('item-label language language-' + i)).html(itemLabel);
            if(i != currentLanguageIdx)
                responseText.css('display', 'none');
            legendAnchor.append(responseText);
        }

        responseLi.append(legendAnchor);
        legendUl.append(responseLi);
    }

    // add as the first element always
    legendsContainer.prepend(legendElement);

    // bind legend click event
    $('a.legend-label').on('click', function(){
        var elm = $(this);
        var responseName = elm.attr('rel');
        // if element class is normal add response other wise, remove
        if(elm.hasClass('normal'))
            formResponseMngr.addResponseToSelectOneFilter(responseName);
        else
            formResponseMngr.removeResponseFromSelectOneFilter(responseName);
        _recolorMarkerLayer(formResponseMngr._currentSelectOneQuestionName, formResponseMngr._select_one_filters);
        refreshHexOverLay();
    });
}

/**
 * Get fields we deem nesseceary to display map/legend
 * TODO: cache bootstrap fields
 */
function getBootstrapFields()
{
    // we only want to load gps and select one data to begin with
    var fields = ['_id', constants.GEOLOCATION];
    var idx, question;
    if(!constants) throw getBootstrapFields__str; 
    for(idx in formJSONMngr.selectOneQuestions)
    {
        question = formJSONMngr.selectOneQuestions[idx];
        fields.push(question[constants.NAME]);
    }

    return fields;
}

function clearLegend()
{
    $('#legend').remove();
}

function viewByChanged(questionName)
{
    allowResetZoomLevel = false; // disable zoom reset whenever this is clicked
    // update question name
    formResponseMngr.setCurrentSelectOneQuestionName(questionName);
    formResponseMngr.clearSelectOneFilterResponses();

    _recolorMarkerLayer(questionName, formResponseMngr._select_one_filters);
}

function _createSelectOneLi(question)
{
    var questionLi = _createElementAndSetAttrs("li", {}, "");
    var questionLink = _createElementAndSetAttrs("a", {"href":("#" + question.name), "class":"select-one-anchor",
        "rel": question.name});
    var i;
    for(i=0;i<formJSONMngr.supportedLanguages.length;i++)
    {
        var language = getLanguageAt(i);
        var questionLabel = formJSONMngr.getMultilingualLabel(question, language);
        var spanAttrs = {"class":("language language-" + i)};
        if(i != currentLanguageIdx)
            spanAttrs.style = "display:none";
        var languageSpan = _createElementAndSetAttrs("span", spanAttrs, questionLabel);
        questionLink.appendChild(languageSpan);
    }

    questionLi.appendChild(questionLink);
    return questionLi;
}

function _createElementAndSetAttrs(tag, attributes, text)
{
    var attr;
    var el = document.createElement(tag);
    for(attr in attributes)
    {
        el.setAttribute(attr, attributes[attr]);
    }

    if(text)
    {
        el.appendChild(document.createTextNode(text));
    }
    return el;
}

function get_random_color(step, numOfSteps) {
    // This function generates vibrant, "evenly spaced" colours (i.e. no clustering). This is ideal for creating easily distiguishable vibrant markers in Google Maps and other apps.
    // Adam Cole, 2011-Sept-14
    // HSV to RBG adapted from: http://mjijackson.com/2008/02/rgb-to-hsl-and-rgb-to-hsv-color-model-conversion-algorithms-in-javascript
    var r, g, b;
    var h = step / numOfSteps;
    var i = ~~(h * 6);
    var f = h * 6 - i;
    var q = 1 - f;
    switch(i % 6){
        case 0: r = 1, g = f, b = 0; break;
        case 1: r = q, g = 1, b = 0; break;
        case 2: r = 0, g = 1, b = f; break;
        case 3: r = 0, g = q, b = 1; break;
        case 4: r = f, g = 0, b = 1; break;
        case 5: r = 1, g = 0, b = q; break;
    }
    var c = "#" + ("00" + (~ ~(r * 255)).toString(16)).slice(-2) + ("00" + (~ ~(g * 255)).toString(16)).slice(-2) + ("00" + (~ ~(b * 255)).toString(16)).slice(-2);
    return (c);
}

// COLORS MODULE
var colors = (function() {
    var colors = {}; 
    var colorschemes = {proportional: {
    // http://colorbrewer2.org/index.php?type=sequential
        "Set1": ["#EFEDF5", "#DADAEB", "#BCBDDC", "#9E9AC8", "#807DBA", "#6A51A3", "#54278F", "#3F007D"], 
        "Set2": ["#DEEBF7", "#C6DBEF", "#9ECAE1", "#6BAED6", "#4292C6", "#2171B5", "#08519C", "#08306B"]
    }};
    var defaultColorScheme = "Set1";
    function select_from_colors(type, colorscheme, zero_to_one_inclusive) {
        var epsilon = 0.00001;
        colorscheme = colorscheme || defaultColorScheme;
        var colorsArr = colorschemes[type][colorscheme];
        return colorsArr[Math.floor(zero_to_one_inclusive * (colorsArr.length - epsilon))];
    }
   
    // METHODS FOR EXPORT 
    colors.getNumProportional = function(colorscheme) {
        colorscheme = colorscheme || defaultColorScheme;
        return colorschemes.proportional[colorscheme].length;
    };
    colors.getProportional = function(zero_to_one, colorscheme) {
        return select_from_colors('proportional', colorscheme, zero_to_one);
    };
    
    return colors; 
}());<|MERGE_RESOLUTION|>--- conflicted
+++ resolved
@@ -1,4 +1,3 @@
-
 // STRINGS
 var _rebuildHexLegend__p_str = gettext('Proportion of surveys with response(s): ');
 var getBootstrapFields__str = gettext("ERROR: constants not found; please include main/static/js/formManagers.js");
@@ -103,56 +102,35 @@
             markerLayerRemoved(layerEvent.layer);
         }
     });
-		
-		var hexButton = function () {
-			if(!map.hasLayer(hexbinLayerGroup)) {
-<<<<<<< HEAD
-				return map.addLayer(hexbinLayerGroup);
-			}
-			else if (map.hasLayer(hexbinLayerGroup)) {
-=======
-				$('div.layer-hexbinButton').toggleClass('layer-hexbinButton-active');
-				return map.addLayer(hexbinLayerGroup);
-			}
-			else if (map.hasLayer(hexbinLayerGroup)) {
-				$('div.layer-hexbinButton').toggleClass('layer-hexbinButton-active');
->>>>>>> fb2f9398
-				return map.removeLayer(hexbinLayerGroup);
-			}
-		};
-		
-		var markerButton = function () {
-			if(!map.hasLayer(markerLayerGroup)) {
-<<<<<<< HEAD
-				return map.addLayer(markerLayerGroup);
-			}
-			else{
-=======
-				$('div.layer-markerButton').toggleClass('layer-markerButton-active');
-				return map.addLayer(markerLayerGroup);
-			}
-			else{
-				$('div.layer-markerButton').toggleClass('layer-markerButton-active');
->>>>>>> fb2f9398
-				return map.removeLayer(markerLayerGroup);
-			}
-		};
-		
-<<<<<<< HEAD
-    map.addControl(layerButtonControl(hexButton, markerButton));
-
-    var overlays = {};
-    overlays[markerLayerLabel] = markerLayerGroup;
-    overlays[hexbinLayerLabel] = hexbinLayerGroup;
-    layersControl = new L.Control.Layers({}, overlays);
-=======
+
+    var hexButton = function () {
+        if(!map.hasLayer(hexbinLayerGroup)) {
+            $('div.layer-hexbinButton').toggleClass('layer-hexbinButton-active');
+            return map.addLayer(hexbinLayerGroup);
+        }
+        else if (map.hasLayer(hexbinLayerGroup)) {
+            $('div.layer-hexbinButton').toggleClass('layer-hexbinButton-active');
+            return map.removeLayer(hexbinLayerGroup);
+        }
+    };
+
+    var markerButton = function () {
+        if(!map.hasLayer(markerLayerGroup)) {
+            $('div.layer-markerButton').toggleClass('layer-markerButton-active');
+            return map.addLayer(markerLayerGroup);
+        }
+        else{
+            $('div.layer-markerButton').toggleClass('layer-markerButton-active');
+            return map.removeLayer(markerLayerGroup);
+        }
+    };
+
     map.addControl(layerButtonControl(markerButton, hexButton));
     layersControl = new L.Control.Layers();
->>>>>>> fb2f9398
     map.addControl(layersControl);
     //show marker layer by default
     map.addLayer(markerLayerGroup);
-		$('div.layer-markerButton').addClass('layer-markerButton-active');
+    $('div.layer-markerButton').addClass('layer-markerButton-active');
 
     // add bing maps layer
     /** $.each(bingMapTypeLabels, function(type, label) {
@@ -165,7 +143,7 @@
     layersControl.addBaseLayer(ggl, gettext("Google Satellite Map"));
 
     // Get metadata about the map from MapBox
-    var tileJSONAddFn = function(mapData, addToMap) { 
+    var tileJSONAddFn = function(mapData, addToMap) {
         var innerFn = function(tilejson) {
             var tileLayer, mapName;
 
@@ -180,16 +158,16 @@
                 tilejson.tiles = [sslUrlPerfix + mapName];
             }
             tileLayer = new wax.leaf.connector(tilejson);
-            
+
             layersControl.addBaseLayer(tileLayer, mapData.label);
             if(addToMap) {
                 map.addLayer(tileLayer);
                 // and radio box for this layer (last = just added)
-                $('input[name=leaflet-base-layers]:last').attr('checked',true); 
+                $('input[name=leaflet-base-layers]:last').attr('checked',true);
             }
         };
         return innerFn;
-    }; 
+    };
     if (customMapBoxTileLayer) {
         mapboxMaps = _.union([customMapBoxTileLayer], mapboxMaps);
     }
@@ -217,7 +195,7 @@
     hexbinLayerGroupActive = true;
     if(elm.length > 0)
         elm.show();
-    refreshHexOverLay(); 
+    refreshHexOverLay();
 }
 
 function hexbinLayerRemoved(layer)
@@ -461,7 +439,7 @@
                 }
             });
         });
-        
+
         // build the legend
         rebuildLegend(questionName, questionColorMap);
     } else {
@@ -487,8 +465,8 @@
     hexbinData = formResponseMngr.getAsHexbinGeoJSON();
     var arr_to_latlng = function(arr) { return new L.LatLng(arr[0], arr[1]); };
     var hex_feature_to_polygon_fn = function(el) {
-        return new L.Polygon(_(el.geometry.coordinates).map(arr_to_latlng), 
-                            {"id": el.properties.id});
+        return new L.Polygon(_(el.geometry.coordinates).map(arr_to_latlng),
+            {"id": el.properties.id});
     };
     var lazyClose = _.debounce(function() {map.closePopup();}, 3000);
     _(hexbinData.features).each( function(x, idx) {
@@ -498,7 +476,7 @@
                 hexLayer.openPopup();
                 lazyClose();
             }, 1500, true);
-        hexLayer.on('mouseover', lazyPopup); 
+        hexLayer.on('mouseover', lazyPopup);
         hexbinLayerGroup.addLayer(hexLayer);
     });
 }
@@ -509,13 +487,13 @@
     var newHexStyles = {};
     var newPopupTexts = {};
     var myResponseNames = _.clone(responseNames);
-    if (_(myResponseNames).contains(notSpecifiedCaption)) 
+    if (_(myResponseNames).contains(notSpecifiedCaption))
         myResponseNames.push(undefined); // hack? if notSpeciedCaption is in repsonseNames, then need to
-        // count when instance.response[questionName] doesn't exist, and is therefore ``undefined''
-    
+    // count when instance.response[questionName] doesn't exist, and is therefore ``undefined''
+
     var hexAndCountArrayNum = formResponseMngr.dvQuery({dims: ['hexID'], vals:[dv.count()], where:
         function(table, row) { return _.contains(myResponseNames, table.get(questionName, row)); }});
-    var hexAndCountArrayDenom = formResponseMngr.dvQuery({dims:['hexID'], vals:[dv.count()]});      
+    var hexAndCountArrayDenom = formResponseMngr.dvQuery({dims:['hexID'], vals:[dv.count()]});
 
     _(hexAndCountArrayDenom[0]).each( function(hexID, idx) {
         // note both are dense queries on datavore, the idx's match exactly
@@ -531,14 +509,14 @@
 {
     var newHexStyles = {};
     var newPopupTexts = {};
-    var hexAndCountArray = formResponseMngr.dvQuery({dims:['hexID'], vals:[dv.count()]});      
+    var hexAndCountArray = formResponseMngr.dvQuery({dims:['hexID'], vals:[dv.count()]});
     var totalCount = _.max(hexAndCountArray[1]);
     _(hexAndCountArray[0]).each( function(hexID, idx) {
-        var color = colors.getProportional(hexAndCountArray[1][idx] / totalCount); 
+        var color = colors.getProportional(hexAndCountArray[1][idx] / totalCount);
         newHexStyles[hexID] = {fillColor: color, fillOpacity: 0.9, color:'grey', weight: 1};
         newPopupTexts[hexID] = hexAndCountArray[1][idx] + " submissions.";
 
-    }); 
+    });
     _reStyleAndBindPopupsToHexOverLay(newHexStyles, newPopupTexts);
     _rebuildHexLegend('count');
 }
@@ -548,7 +526,7 @@
     if (!hexbinData) constructHexBinOverLay();
     if (formResponseMngr._currentSelectOneQuestionName && formResponseMngr._select_one_filters.length)
         _recomputeHexColorsByRatio(formResponseMngr._currentSelectOneQuestionName,
-                                   formResponseMngr._select_one_filters);
+            formResponseMngr._select_one_filters);
     else
         _hexOverLayByCount();
 }
@@ -633,40 +611,40 @@
 function _rebuildHexLegend(countOrProportion, questionName, responseNames)
 {
 
-    var legendTemplate = 
+    var legendTemplate =
         '<div id="hex-legend" style="display:block">\n' +
-        '  <h4><%= title %> </h4>\n' +
-        '  <div class="scale">\n' +
-        '  <ul class="labels">\n' +
-        '<% _.each(hexes, function(hex) { %>' +
-        '    <li> <span style="background-color: <%= hex.color %>" />' +
-        '         <%= hex.text %> </li>\n<% }); %>' +
-        '  </div>\n  </ul>\n<div style="clear:both"></div>\n</div>';
+            '  <h4><%= title %> </h4>\n' +
+            '  <div class="scale">\n' +
+            '  <ul class="labels">\n' +
+            '<% _.each(hexes, function(hex) { %>' +
+            '    <li> <span style="background-color: <%= hex.color %>" />' +
+            '         <%= hex.text %> </li>\n<% }); %>' +
+            '  </div>\n  </ul>\n<div style="clear:both"></div>\n</div>';
 
     var proportionString = _rebuildHexLegend__p_str +
-            (responseNames && (responseNames.length == 1 ? responseNames[0] :
-            _.reduce(responseNames, 
-                     function(a,b) { return (a && a + ", or ") + b; }, '')));
+        (responseNames && (responseNames.length == 1 ? responseNames[0] :
+            _.reduce(responseNames,
+                function(a,b) { return (a && a + ", or ") + b; }, '')));
     var maxHexCount = _.max(formResponseMngr.dvQuery({dims:['hexID'], vals:[dv.count()]})[1]);
-    var interval = function(scheme) { 
+    var interval = function(scheme) {
         var len = colors.getNumProportional(scheme);
         return _.map(_.range(1,len+1), function (v) { return v / len; });
     };
     var templateFiller = {
         count: { title : gettext('Number of submissions'),
             hexes : _.map(interval("Set1"), function (i) {
-                      return  {color: colors.getProportional(i),
-                               text: '<' + Math.ceil(i * maxHexCount)}; })
+                return  {color: colors.getProportional(i),
+                    text: '<' + Math.ceil(i * maxHexCount)}; })
         },
         proportion: { title : proportionString,
             hexes : _.map(interval("Set2"), function (i) {
-                      return {color: colors.getProportional(i, "Set2"),
-                              text: '<' + Math.ceil(i * 100) + '%'}; })
+                return {color: colors.getProportional(i, "Set2"),
+                    text: '<' + Math.ceil(i * 100) + '%'}; })
         }
     };
     $('#hex-legend').remove();
     $(_.template(legendTemplate, templateFiller[countOrProportion]))
-            .appendTo(legendsContainer);
+        .appendTo(legendsContainer);
     if(!hexbinLayerGroupActive) $('#hex-legend').hide();
 }
 
@@ -704,7 +682,7 @@
         var color = questionColorMap[response];
         var responseLi = $('<li></li>');
         var numResponses = question.responseCounts[response];
-        
+
         // create the anchor
         var legendAnchor = $('<a></a>').addClass('legend-label').attr('href', 'javascript:;').attr('rel',response);
         if(formResponseMngr._select_one_filters.indexOf(response) > -1)
@@ -764,7 +742,7 @@
     // we only want to load gps and select one data to begin with
     var fields = ['_id', constants.GEOLOCATION];
     var idx, question;
-    if(!constants) throw getBootstrapFields__str; 
+    if(!constants) throw getBootstrapFields__str;
     for(idx in formJSONMngr.selectOneQuestions)
     {
         question = formJSONMngr.selectOneQuestions[idx];
@@ -849,10 +827,10 @@
 
 // COLORS MODULE
 var colors = (function() {
-    var colors = {}; 
+    var colors = {};
     var colorschemes = {proportional: {
-    // http://colorbrewer2.org/index.php?type=sequential
-        "Set1": ["#EFEDF5", "#DADAEB", "#BCBDDC", "#9E9AC8", "#807DBA", "#6A51A3", "#54278F", "#3F007D"], 
+        // http://colorbrewer2.org/index.php?type=sequential
+        "Set1": ["#EFEDF5", "#DADAEB", "#BCBDDC", "#9E9AC8", "#807DBA", "#6A51A3", "#54278F", "#3F007D"],
         "Set2": ["#DEEBF7", "#C6DBEF", "#9ECAE1", "#6BAED6", "#4292C6", "#2171B5", "#08519C", "#08306B"]
     }};
     var defaultColorScheme = "Set1";
@@ -862,7 +840,7 @@
         var colorsArr = colorschemes[type][colorscheme];
         return colorsArr[Math.floor(zero_to_one_inclusive * (colorsArr.length - epsilon))];
     }
-   
+
     // METHODS FOR EXPORT 
     colors.getNumProportional = function(colorscheme) {
         colorscheme = colorscheme || defaultColorScheme;
@@ -871,6 +849,6 @@
     colors.getProportional = function(zero_to_one, colorscheme) {
         return select_from_colors('proportional', colorscheme, zero_to_one);
     };
-    
-    return colors; 
+
+    return colors;
 }());