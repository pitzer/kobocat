--- conflicted
+++ resolved
@@ -54,15 +54,11 @@
     phone = models.ForeignKey(Phone)
     location = models.ForeignKey(Location)
 
-
-<<<<<<< HEAD
-# For now every new registration creates a new surveyor, we need a
-# smart way to combine surveyors.
-=======
     def survey_length(self):
         return self.end - self.start
 
->>>>>>> 991ec3ec
+# For now every new registration creates a new surveyor, we need a
+# smart way to combine surveyors.
 class Surveyor(User):
     registration = models.ForeignKey(
         ParsedInstance, related_name="not_meant_to_be_used"
