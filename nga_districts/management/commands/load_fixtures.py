--- conflicted
+++ resolved
@@ -21,12 +21,8 @@
             ]
         for model, path in csvs:
             self.create_objects_from_csv(model, path)
-<<<<<<< HEAD
+        self.load_variables()
         self.load_surveys()
-=======
-        self.load_variables()
-        # self.load_surveys()
->>>>>>> 3498957c
         facility_csvs = [
             ('Health', 'health.csv', os.path.join('data', 'health.csv')),
             ]
