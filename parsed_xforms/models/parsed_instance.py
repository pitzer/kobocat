--- conflicted
+++ resolved
@@ -23,107 +23,30 @@
 ATTACHMENTS = u"_attachments"
 DATE = u"_date"
 
-<<<<<<< HEAD
 from nga_districts import models as nga_models
-=======
+
 def datetime_from_str(text):
     # Assumes text looks like 2011-01-01T09:50:06.966
     date_time_str = text.split(".")[0]
     return datetime.datetime.strptime(
         date_time_str, '%Y-%m-%dT%H:%M:%S'
         )
->>>>>>> cdffb01c
 
 class ParsedInstance(models.Model):
     instance = models.OneToOneField(Instance, related_name="parsed_instance")
     phone = models.ForeignKey(Phone, null=True)
-<<<<<<< HEAD
     surveyor = models.ForeignKey(Surveyor, null=True)
     district = models.ForeignKey(District, null=True)
     lga = models.ForeignKey(nga_models.LGA, null=True)
-=======
+    
     start_time = models.DateTimeField(null=True)
     end_time = models.DateTimeField(null=True)
     district = models.ForeignKey(District, null=True)
     surveyor = models.ForeignKey(Surveyor, null=True)
->>>>>>> cdffb01c
-
+    
     class Meta:
         app_label = "parsed_xforms"
-
-<<<<<<< HEAD
-    def _set_phone(self, doc):
-        phone_imei = doc.get(tag.IMEI, None)
-        if phone_imei: self.phone, created = Phone.objects.get_or_create(imei=phone_imei)
-
-    @classmethod
-    def get_survey_owner(cls, parsed_instance):
-        # get all registrations for this phone that happened before
-        # this instance
-        qs = cls.objects.filter(instance__survey_type__slug=REGISTRATION,
-                                phone=parsed_instance.phone)
-        #                         instance__start_time__lte=parsed_instance.instance.start_time)
-        # if qs.count()>0:
-        #     most_recent_registration = qs.order_by("-instance__start_time")[0]
-        #     return most_recent_registration.surveyor
-
-        # this needs to be based on the start as above
-        return None if qs.count()==0 else qs[0]
-
-    def _set_surveyor(self, doc):
-        if doc[tag.INSTANCE_DOC_NAME]==REGISTRATION:
-            name = doc.get(REGISTRATION_NAME, u"")
-            if not name:
-                raise Exception(
-                    "Registration must have a non-empty name.",
-                    self.instance.xml
-                    )
-            kwargs = {"username" : "surveyor%d" % Surveyor.objects.count(),
-                      "password" : "noneisabadd3f4u1tpassword",
-                      "name" : name,}
-            self.surveyor = Surveyor.objects.create(**kwargs)
-        else:
-            # requires phone and start_time to be set
-            self.surveyor = ParsedInstance.get_survey_owner(self)
-
-    # This is a hack to fix some of the nastiness that I created in
-    # the field. Hoping the next round will be a lot cleaner.
-    lgas_by_state = {
-        u'lga2' : 38, # Song
-        u'lga15' : 296, # Kuje
-        u'lga17' : 325, # Nwangele
-        u'lga18' : 360, # Miga
-        u'lga29' : 615, # Akoko_North_West
-        }
-    lgas_by_name = {
-        u'Song' : 38,
-        u'Kuje' : 296,
-        u'Nwangele' : 325,
-        u'Miga' : 360,
-        u'Akoko_North_West' : 615,
-        u'song' : 38,
-        u'kuje' : 296,
-        u'nwangele' : 325,
-        u'miga' : 360,
-        u'akoko_north_west' : 615,
-        }
-    def _set_district(self, doc):
-        zone_slug = doc.get(u'location/zone', None)
-        if not zone_slug: return None
-        
-        state_slug = doc.get(u'location/state_in_%s' % zone_slug, None)
-        if not state_slug: return None
-        
-        lga_slug = doc.get(u'location/lga_in_%s' % state_slug, None)
-        if not lga_slug: return None
-        
-        try:
-            state = nga_models.State.objects.get(slug=state_slug)
-            self.lga = state.lgas.get(slug=lga_slug)
-        except DoesNotExist, e:
-            return None
     
-=======
     def to_dict(self):
         return self.instance.get_dict()
 
@@ -163,8 +86,7 @@
     time_to_set_surveyor = django.dispatch.Signal()
     def _set_surveyor(self):
         self.time_to_set_surveyor.send(sender=self)
-
->>>>>>> cdffb01c
+    
     def get_from_mongo(self):
         result = xform_instances.find_one(self.id)
         if result: return result
