--- conflicted
+++ resolved
@@ -13,20 +13,16 @@
     url(r'^admin/', include(admin.site.urls)),
     url(r'^admin/doc/', include('django.contrib.admindocs.urls')),
 
-<<<<<<< HEAD
     # main website views
     url(r'^$', 'main.views.home'),
     url(r'^tutorial/$', 'main.views.tutorial'),
     url(r'^syntax/$', 'main.views.syntax'),
     url(r'^gallery/$', 'main.views.gallery'),
-    url(r'^(?P<username>\w+)/$', 'main.views.profile'),
-=======
-    url(r'^', include('main.urls')),
-    url(r'^odk_viewer/', include('odk_viewer.urls')),
-    url(r'^(?P<username>[^/]+)/profile', include('main.urls')),
-    url(r'^(?P<username>[^/]+)/', include('odk_logger.urls')),
-    url(r'^stats/', include('stats.urls')),
->>>>>>> 644f9995
+    url(r'^support/$', 'main.views.support'),
+    url(r'^(?P<username>[^/]+)/$', 'main.views.profile'),
+
+    # stats
+    url(r"^stats/submissions/$", 'stats.views.submissions'),
 
     # exporting stuff
     url(r"^odk_viewer/export_spreadsheet/(?P<id_string>[^/]*)\.csv$", 'odk_viewer.views.csv_export'),
