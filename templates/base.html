<!DOCTYPE html>
<html lang="en">
  <head>
    <meta charset="utf-8">
    <title>formhub</title>
    <meta name="description" content="">
    <meta name="author" content="">
    <meta name="google-site-verification" content="8pAiKPreksD8GiYnSCtWm9QG3i6wyuKg7E2Y95RTzRM" />

    <!-- Le HTML5 shim, for IE6-8 support of HTML elements -->
    <!--[if lt IE 9]>
      <script src="//html5shim.googlecode.com/svn/trunk/html5.js"></script>
    <![endif]-->

    <!-- Le styles -->

    <link href='https://fonts.googleapis.com/css?family=Open+Sans:300italic,400italic,400,300,600,700,800' rel='stylesheet' type='text/css'>
    <link href="/static/bootstrap/css/bootstrap.min.css" rel="stylesheet">
    <link href="/static/css/screen.css?v=e652b990b8df" rel="stylesheet">
    <link href="//netdna.bootstrapcdn.com/font-awesome/3.0/css/font-awesome.css" rel="stylesheet">
    <!--[if lte IE 8]>
      <link href="//netdna.bootstrapcdn.com/font-awesome/3.0/css/font-awesome-ie7.css" rel="stylesheet">
    <![endif]-->
	{% if user.is_authenticated %}
	  <link href="/static/bootstrap/css/bootstrap-responsive.min.css" rel="stylesheet">
	{% endif %}
	{% if not user.is_authenticated %}
		<link href="/static/css/bg.css" rel="stylesheet">
	{% endif %}
    <link href="/static/css/iphone-btn-style.css" rel="stylesheet">
    <!-- Le javascript -->
		<script type="text/javascript" src="{% url django.views.i18n.javascript_catalog %}"></script>
    <script src="https://ajax.googleapis.com/ajax/libs/jquery/1.7.1/jquery.min.js"></script>
    <script src="/static/js/jquery.tablesorter.min.js"></script>
<<<<<<< HEAD
	<script src="/static/js/application.js?v=e78f17a2352b"></script>
=======
		<script src="/static/js/application.js?v=d331f5a971fb"></script>
>>>>>>> a483bdd3
    <script src="/static/js/iphone-style-checkboxes.js"></script>

    <script src="/static/bootstrap/js/bootstrap.js"></script>

    <!-- Le fav and touch icons -->
    <link rel="shortcut icon" type="image/x-icon" href="/static/images/favicon.ico">
    <link rel="apple-touch-icon" href="/static/bootstrap/docs/assets/ico/bootstrap-apple-57x57.png">
    <link rel="apple-touch-icon" sizes="72x72" href="/static/bootstrap/docs/assets/ico/bootstrap-apple-72x72.png">
    <link rel="apple-touch-icon" sizes="114x114" href="/static/bootstrap/docs/assets/ico/bootstrap-apple-114x114.png">

    <!-- spot to insert stuff for google maps -->
    {% block additional-headers %}{% endblock %}
<<<<<<< HEAD
<style type="text/css">
.label a{
color: white;
}
</style>


=======
>>>>>>> a483bdd3


<script type="text/javascript">

  var _gaq = _gaq || [];
  _gaq.push(['_setAccount', 'UA-83697-18']);
  _gaq.push(['_setDomainName', 'formhub.org']);
  _gaq.push(['_trackPageview']);

  (function() {
    var ga = document.createElement('script'); ga.type = 'text/javascript'; ga.async = true;
    ga.src = ('https:' == document.location.protocol ? 'https://ssl' : 'http://www') + '.google-analytics.com/ga.js';
    var s = document.getElementsByTagName('script')[0]; s.parentNode.insertBefore(ga, s);
  })();

</script>

  </head>

  {% block body %}
  <body>
    {% include "change_language.html"%}
    
	{% if not user.is_authenticated %}
		{% include "home_topbar.html" %}
	{% endif %}

  	{% if user.is_authenticated %}
		{% include "topbar.html"%}
  	{% endif %}

    <div class="container">
      {% block message %}
        {% if message or messages %}
          {% include "message.html" %}
        {% endif %}
      {% endblock %}
      {% block content %}
        {% if template %}{% include template %}{% endif %}
        {{ content|safe }}
      {% endblock %}
    </div>

    {% include "footer.html" %}
  </body>
  {% endblock %}

</html><|MERGE_RESOLUTION|>--- conflicted
+++ resolved
@@ -28,15 +28,12 @@
 		<link href="/static/css/bg.css" rel="stylesheet">
 	{% endif %}
     <link href="/static/css/iphone-btn-style.css" rel="stylesheet">
+
     <!-- Le javascript -->
 		<script type="text/javascript" src="{% url django.views.i18n.javascript_catalog %}"></script>
     <script src="https://ajax.googleapis.com/ajax/libs/jquery/1.7.1/jquery.min.js"></script>
     <script src="/static/js/jquery.tablesorter.min.js"></script>
-<<<<<<< HEAD
-	<script src="/static/js/application.js?v=e78f17a2352b"></script>
-=======
-		<script src="/static/js/application.js?v=d331f5a971fb"></script>
->>>>>>> a483bdd3
+    <script src="/static/js/application.js?v=e78f17a2352b"></script>
     <script src="/static/js/iphone-style-checkboxes.js"></script>
 
     <script src="/static/bootstrap/js/bootstrap.js"></script>
@@ -49,16 +46,6 @@
 
     <!-- spot to insert stuff for google maps -->
     {% block additional-headers %}{% endblock %}
-<<<<<<< HEAD
-<style type="text/css">
-.label a{
-color: white;
-}
-</style>
-
-
-=======
->>>>>>> a483bdd3
 
 
 <script type="text/javascript">
