from datetime import datetime
import json
import os
import tempfile

import pytz
from xml.parsers.expat import ExpatError

from django.contrib.auth.decorators import login_required
from django.conf import settings
from django.contrib.auth.models import User
from django.contrib.sites.models import Site
from django.contrib import messages
from django.core.files.storage import get_storage_class
from django.core.files import File
from django.core.urlresolvers import reverse
from django.core.exceptions import PermissionDenied
from django.http import HttpResponse, HttpResponseBadRequest, \
    HttpResponseRedirect, HttpResponseForbidden
from django.shortcuts import render_to_response, get_object_or_404
from django.template import RequestContext, loader
from django.utils.translation import ugettext as _
from django.views.decorators.http import require_GET, require_POST
from django.views.decorators.http import require_http_methods
from django.views.decorators.csrf import csrf_exempt
from django_digest import HttpDigestAuthenticator

from onadata.apps.main.models import UserProfile, MetaData
from onadata.apps.logger.import_tools import import_instances_from_zip
from onadata.apps.logger.xform_instance_parser import InstanceEmptyError,\
    InstanceInvalidUserError, DuplicateInstance
from onadata.apps.logger.models.attachment import Attachment
from onadata.apps.logger.models.instance import FormInactiveError, Instance
from onadata.apps.logger.models.xform import XForm
from onadata.apps.logger.models.ziggy_instance import ZiggyInstance
from onadata.libs.utils.log import audit_log, Actions
from onadata.libs.utils.viewer_tools import enketo_url
from onadata.libs.utils.logger_tools import create_instance,\
    OpenRosaResponseBadRequest, OpenRosaResponseNotAllowed, OpenRosaResponse,\
    OpenRosaResponseNotFound, BaseOpenRosaResponse, inject_instanceid,\
    remove_xform, publish_xml_form, publish_form, OpenRosaResponseForbidden
from onadata.libs.utils.logger_tools import response_with_mimetype_and_name
from onadata.libs.utils.decorators import is_owner
from onadata.libs.utils.user_auth import helper_auth_helper, has_permission,\
    has_edit_permission, HttpResponseNotAuthorized, add_cors_headers


def _extract_uuid(text):
    text = text[text.find("@key="):-1].replace("@key=", "")
    if text.startswith("uuid:"):
        text = text.replace("uuid:", "")
    return text


def _parse_int(num):
    try:
        return num and int(num)
    except ValueError:
        pass


def _get_form_url(request, username):
    # TODO store strings as constants elsewhere
    if settings.TESTING_MODE:
        http_host = 'testserver.com'
        username = 'bob'
    else:
        http_host = request.META.get('HTTP_HOST', 'ona.io')

    return '%s://%s/%s' % (settings.ENKETO_PROTOCOL, http_host, username)


def _html_submission_response(context, instance):
    context.username = instance.user.username
    context.id_string = instance.xform.id_string
    context.domain = Site.objects.get(id=settings.SITE_ID).domain

    return render_to_response("submission.html", context_instance=context)


def _submission_response(context, instance):
    context.message = _("Successful submission.")
    context.formid = instance.xform.id_string
    context.encrypted = instance.xform.encrypted
    context.instanceID = u'uuid:%s' % instance.uuid
    context.submissionDate = instance.date_created.isoformat()
    context.markedAsCompleteDate = instance.date_modified.isoformat()
    t = loader.get_template('submission.xml')

    return BaseOpenRosaResponse(t.render(context))


@require_POST
@csrf_exempt
def bulksubmission(request, username):
    # puts it in a temp directory.
    # runs "import_tools(temp_directory)"
    # deletes
    posting_user = get_object_or_404(User, username=username)

    # request.FILES is a django.utils.datastructures.MultiValueDict
    # for each key we have a list of values
    try:
        temp_postfile = request.FILES.pop("zip_submission_file", [])
    except IOError:
        return HttpResponseBadRequest(_(u"There was a problem receiving your "
                                        u"ODK submission. [Error: IO Error "
                                        u"reading data]"))
    if len(temp_postfile) != 1:
        return HttpResponseBadRequest(_(u"There was a problem receiving your"
                                        u" ODK submission. [Error: multiple "
                                        u"submission files (?)]"))

    postfile = temp_postfile[0]
    tempdir = tempfile.gettempdir()
    our_tfpath = os.path.join(tempdir, postfile.name)

    with open(our_tfpath, 'wb') as f:
        f.write(postfile.read())

    with open(our_tfpath, 'rb') as f:
        total_count, success_count, errors = import_instances_from_zip(
            f, posting_user)
    # chose the try approach as suggested by the link below
    # http://stackoverflow.com/questions/82831
    try:
        os.remove(our_tfpath)
    except IOError:
        # TODO: log this Exception somewhere
        pass
    json_msg = {
        'message': _(u"Submission complete. Out of %(total)d "
                     u"survey instances, %(success)d were imported, "
                     u"(%(rejected)d were rejected as duplicates, "
                     u"missing forms, etc.)") %
        {'total': total_count, 'success': success_count,
         'rejected': total_count - success_count},
        'errors': u"%d %s" % (len(errors), errors)
    }
    audit = {
        "bulk_submission_log": json_msg
    }
    audit_log(Actions.USER_BULK_SUBMISSION, request.user, posting_user,
              _("Made bulk submissions."), audit, request)
    response = HttpResponse(json.dumps(json_msg))
    response.status_code = 200
    response['Location'] = request.build_absolute_uri(request.path)
    return response


@login_required
def bulksubmission_form(request, username=None):
    if request.user.username == username:
        context = RequestContext(request)
        return render_to_response(
            "bulk_submission_form.html", context_instance=context)
    else:
        return HttpResponseRedirect('/%s' % request.user.username)


@require_GET
def formList(request, username):
    """
    This is where ODK Collect gets its download list.
    """
    formlist_user = get_object_or_404(User, username=username)
    profile, created = UserProfile.objects.get_or_create(user=formlist_user)

    if profile.require_auth:
        authenticator = HttpDigestAuthenticator()
        if not authenticator.authenticate(request):
            return authenticator.build_challenge_response()

<<<<<<< HEAD
            # unauthorized if user in auth request does not match user in path
            # unauthorized if user not active
            if not request.user.is_active:
                return HttpResponseNotAuthorized()

        xforms = \
            XForm.objects.filter(downloadable=True, user__username=username)
        # retrieve crowd_forms for this user
        crowdforms = XForm.objects.filter(
            metadata__data_type=MetaData.CROWDFORM_USERS,
            metadata__data_value=username
        )
        xforms = chain(xforms, crowdforms)
        audit = {}
        audit_log(Actions.USER_FORMLIST_REQUESTED, request.user, formlist_user,
                  _("Requested forms list."), audit, request)
=======
        # unauthorized if user in auth request does not match user in path
        # unauthorized if user not active
        if formlist_user.username != request.user.username or\
                not request.user.is_active:
            return HttpResponseNotAuthorized()

    xforms = XForm.objects.filter(downloadable=True, user__username=username)

    audit = {}
    audit_log(Actions.USER_FORMLIST_REQUESTED, request.user, formlist_user,
              _("Requested forms list."), audit, request)
>>>>>>> 53151257
    response = render_to_response("xformsList.xml", {
        #'urls': urls,
        'host': request.build_absolute_uri().replace(
            request.get_full_path(), ''),
        'xforms': xforms
    }, mimetype="text/xml; charset=utf-8")
    response['X-OpenRosa-Version'] = '1.0'
    tz = pytz.timezone(settings.TIME_ZONE)
    dt = datetime.now(tz).strftime('%a, %d %b %Y %H:%M:%S %Z')
    response['Date'] = dt
    return response


@require_GET
def xformsManifest(request, username, id_string):
    xform = get_object_or_404(
        XForm, id_string=id_string, user__username=username)
    formlist_user = xform.user
    profile, created = \
        UserProfile.objects.get_or_create(user=formlist_user)

    if profile.require_auth:
        authenticator = HttpDigestAuthenticator()
        if not authenticator.authenticate(request):
            return authenticator.build_challenge_response()
    response = render_to_response("xformsManifest.xml", {
        #'urls': urls,
        'host': request.build_absolute_uri().replace(
            request.get_full_path(), ''),
        'media_files': MetaData.media_upload(xform)
    }, mimetype="text/xml; charset=utf-8")
    response['X-OpenRosa-Version'] = '1.0'
    tz = pytz.timezone(settings.TIME_ZONE)
    dt = datetime.now(tz).strftime('%a, %d %b %Y %H:%M:%S %Z')
    response['Date'] = dt
    return response


@require_http_methods(["HEAD", "POST"])
@csrf_exempt
def submission(request, username=None):
    if username:
        formlist_user = get_object_or_404(User, username=username.lower())
        profile, created = UserProfile.objects.get_or_create(
            user=formlist_user)

        if profile.require_auth:
            authenticator = HttpDigestAuthenticator()
            if not authenticator.authenticate(request):
                return authenticator.build_challenge_response()

    if request.method == 'HEAD':
        response = OpenRosaResponse(status=204)
        if username:
            response['Location'] = request.build_absolute_uri().replace(
                request.get_full_path(), '/%s/submission' % username)
        else:
            response['Location'] = request.build_absolute_uri().replace(
                request.get_full_path(), '/submission')
        return response

    context = RequestContext(request)
    xml_file_list = []
    media_files = []

    # request.FILES is a django.utils.datastructures.MultiValueDict
    # for each key we have a list of values
    try:
        xml_file_list = request.FILES.pop("xml_submission_file", [])
        if len(xml_file_list) != 1:
            return OpenRosaResponseBadRequest(
                _(u"There should be a single XML submission file.")
            )
        # save this XML file and media files as attachments
        media_files = request.FILES.values()

        # get uuid from post request
        uuid = request.POST.get('uuid')

        try:
            instance = create_instance(
                username, xml_file_list[0], media_files,
                uuid=uuid, request=request
            )
        except InstanceInvalidUserError:
            return OpenRosaResponseBadRequest(_(u"Username or ID required."))
        except InstanceEmptyError:
            return OpenRosaResponseBadRequest(
                _(u"Received empty submission. No instance was created")
            )
        except FormInactiveError:
            return OpenRosaResponseNotAllowed(_(u"Form is not active"))
        except XForm.DoesNotExist:
            return OpenRosaResponseNotFound(
                _(u"Form does not exist on this account")
            )
        except ExpatError:
            return OpenRosaResponseBadRequest(_(u"Improperly formatted XML."))
        except DuplicateInstance:
            response = OpenRosaResponse(_(u"Duplicate submission"))
            response.status_code = 202
            response['Location'] = request.build_absolute_uri(request.path)
            return response
        except PermissionDenied, e:
            return OpenRosaResponseForbidden(e.message)

        if instance is None:
            return OpenRosaResponseBadRequest(
                _(u"Unable to create submission."))

        audit = {
            "xform": instance.xform.id_string
        }
        audit_log(
            Actions.SUBMISSION_CREATED, request.user, instance.xform.user,
            _("Created submission on form %(id_string)s.") %
            {
                "id_string": instance.xform.id_string
            }, audit, request)

        # response as html if posting with a UUID
        if not username and uuid:
            response = _html_submission_response(context, instance)
        else:
            response = _submission_response(context, instance)

        # ODK needs two things for a form to be considered successful
        # 1) the status code needs to be 201 (created)
        # 2) The location header needs to be set to the host it posted to
        response.status_code = 201
        response['Location'] = request.build_absolute_uri(request.path)
        return response
    except IOError as e:
        if 'request data read error' in unicode(e):
            return OpenRosaResponseBadRequest(
                _(u"File transfer interruption."))
        else:
            raise
    finally:
        if len(xml_file_list):
            [_file.close() for _file in xml_file_list]
        if len(media_files):
            [_file.close() for _file in media_files]


def download_xform(request, username, id_string):
    user = get_object_or_404(User, username=username)
    xform = get_object_or_404(XForm,
                              user=user, id_string=id_string)
    profile, created =\
        UserProfile.objects.get_or_create(user=user)

    if profile.require_auth:
        authenticator = HttpDigestAuthenticator()
        if not authenticator.authenticate(request):
            return authenticator.build_challenge_response()
    audit = {
        "xform": xform.id_string
    }
    audit_log(
        Actions.FORM_XML_DOWNLOADED, request.user, xform.user,
        _("Downloaded XML for form '%(id_string)s'.") %
        {
            "id_string": xform.id_string
        }, audit, request)
    response = response_with_mimetype_and_name('xml', id_string,
                                               show_date=False)
    response.content = xform.xml
    return response


def download_xlsform(request, username, id_string):
    xform = get_object_or_404(XForm,
                              user__username=username, id_string=id_string)
    owner = User.objects.get(username=username)
    helper_auth_helper(request)
    if not has_permission(xform, owner, request, xform.shared):
        return HttpResponseForbidden('Not shared.')
    file_path = xform.xls.name
    default_storage = get_storage_class()()
    if default_storage.exists(file_path):
        audit = {
            "xform": xform.id_string
        }
        audit_log(
            Actions.FORM_XLS_DOWNLOADED, request.user, xform.user,
            _("Downloaded XLS file for form '%(id_string)s'.") %
            {
                "id_string": xform.id_string
            }, audit, request)
        split_path = file_path.split(os.extsep)
        extension = 'xls'
        if len(split_path) > 1:
            extension = split_path[len(split_path) - 1]
        response = response_with_mimetype_and_name(
            'vnd.ms-excel', id_string, show_date=False, extension=extension,
            file_path=file_path)
        return response
    else:
        messages.add_message(request, messages.WARNING,
                             _(u'No XLS file for your form '
                               u'<strong>%(id)s</strong>')
                             % {'id': id_string})
        return HttpResponseRedirect("/%s" % username)


def download_jsonform(request, username, id_string):
    owner = get_object_or_404(User, username=username)
    xform = get_object_or_404(XForm, user__username=username,
                              id_string=id_string)
    if request.method == "OPTIONS":
        response = HttpResponse()
        add_cors_headers(response)
        return response
    helper_auth_helper(request)
    if not has_permission(xform, owner, request, xform.shared):
        response = HttpResponseForbidden(_(u'Not shared.'))
        add_cors_headers(response)
        return response
    response = response_with_mimetype_and_name('json', id_string,
                                               show_date=False)
    if 'callback' in request.GET and request.GET.get('callback') != '':
        callback = request.GET.get('callback')
        response.content = "%s(%s)" % (callback, xform.json)
    else:
        add_cors_headers(response)
        response.content = xform.json
    return response


@is_owner
@require_POST
def delete_xform(request, username, id_string):
    xform = get_object_or_404(XForm, user__username=username,
                              id_string=id_string)

    # delete xform and submissions
    remove_xform(xform)

    audit = {}
    audit_log(
        Actions.FORM_DELETED, request.user, xform.user,
        _("Deleted form '%(id_string)s'.") %
        {
            'id_string': xform.id_string,
        }, audit, request)
    return HttpResponseRedirect('/')


@is_owner
def toggle_downloadable(request, username, id_string):
    xform = XForm.objects.get(user__username=username, id_string=id_string)
    xform.downloadable = not xform.downloadable
    xform.save()
    audit = {}
    audit_log(
        Actions.FORM_UPDATED, request.user, xform.user,
        _("Made form '%(id_string)s' %(downloadable)s.") %
        {
            'id_string': xform.id_string,
            'downloadable':
            _("downloadable") if xform.downloadable else _("un-downloadable")
        }, audit, request)
    return HttpResponseRedirect("/%s" % username)


def enter_data(request, username, id_string):
    owner = get_object_or_404(User, username=username)
    xform = get_object_or_404(XForm, user__username=username,
                              id_string=id_string)
    if not has_edit_permission(xform, owner, request, xform.shared):
        return HttpResponseForbidden(_(u'Not shared.'))

    form_url = _get_form_url(request, username)

    try:
        url = enketo_url(form_url, xform.id_string)
        if not url:
            return HttpResponseRedirect(reverse('onadata.apps.main.views.show',
                                        kwargs={'username': username,
                                                'id_string': id_string}))
        return HttpResponseRedirect(url)
    except Exception, e:
        context = RequestContext(request)
        owner = User.objects.get(username=username)
        context.profile, created = \
            UserProfile.objects.get_or_create(user=owner)
        context.xform = xform
        context.content_user = owner
        context.form_view = True
        context.message = {
            'type': 'alert-error',
            'text': u"Enketo error, reason: %s" % e}
        messages.add_message(
            request, messages.WARNING,
            _("Enketo error: enketo replied %s") % e, fail_silently=True)
        return render_to_response("profile.html", context_instance=context)
    return HttpResponseRedirect(reverse('onadata.apps.main.views.show',
                                kwargs={'username': username,
                                        'id_string': id_string}))


def edit_data(request, username, id_string, data_id):
    context = RequestContext(request)
    owner = User.objects.get(username=username)
    xform = get_object_or_404(
        XForm, user__username=username, id_string=id_string)
    instance = get_object_or_404(
        Instance, pk=data_id, xform=xform)
    if not has_edit_permission(xform, owner, request, xform.shared):
        return HttpResponseForbidden(_(u'Not shared.'))
    if not hasattr(settings, 'ENKETO_URL'):
        return HttpResponseRedirect(reverse(
            'onadata.apps.main.views.show',
            kwargs={'username': username, 'id_string': id_string}))

    url = '%sdata/edit_url' % settings.ENKETO_URL
    # see commit 220f2dad0e for tmp file creation
    injected_xml = inject_instanceid(instance.xml, instance.uuid)
    return_url = request.build_absolute_uri(
        reverse(
            'onadata.apps.viewer.views.instance',
            kwargs={
                'username': username,
                'id_string': id_string}
        ) + "#/" + str(instance.id))
    form_url = _get_form_url(request, username)

    try:
        url = enketo_url(
            form_url, xform.id_string, instance_xml=injected_xml,
            instance_id=instance.uuid, return_url=return_url
        )
    except Exception, e:
        context.message = {
            'type': 'alert-error',
            'text': u"Enketo error, reason: %s" % e}
        messages.add_message(
            request, messages.WARNING,
            _("Enketo error: enketo replied %s") % e, fail_silently=True)
    else:
        if url:
            context.enketo = url
            return HttpResponseRedirect(url)
    return HttpResponseRedirect(
        reverse('onadata.apps.main.views.show',
                kwargs={'username': username,
                        'id_string': id_string}))


def view_submission_list(request, username):
    form_user = get_object_or_404(User, username=username)
    profile, created = \
        UserProfile.objects.get_or_create(user=form_user)
    authenticator = HttpDigestAuthenticator()
    if not authenticator.authenticate(request):
        return authenticator.build_challenge_response()
    context = RequestContext(request)
    id_string = request.GET.get('formId', None)
    xform = get_object_or_404(
        XForm, id_string=id_string, user__username=username)
    if not has_permission(xform, form_user, request, xform.shared_data):
        return HttpResponseForbidden('Not shared.')
    num_entries = request.GET.get('numEntries', None)
    cursor = request.GET.get('cursor', None)
    instances = xform.instances.filter(deleted_at=None).order_by('pk')

    cursor = _parse_int(cursor)
    if cursor:
        instances = instances.filter(pk__gt=cursor)

    num_entries = _parse_int(num_entries)
    if num_entries:
        instances = instances[:num_entries]

    context.instances = instances

    if instances.count():
        last_instance = instances[instances.count() - 1]
        context.resumptionCursor = last_instance.pk
    elif instances.count() == 0 and cursor:
        context.resumptionCursor = cursor
    else:
        context.resumptionCursor = 0

    return render_to_response(
        'submissionList.xml', context_instance=context,
        mimetype="text/xml; charset=utf-8")


def view_download_submission(request, username):
    form_user = get_object_or_404(User, username=username)
    profile, created = \
        UserProfile.objects.get_or_create(user=form_user)
    authenticator = HttpDigestAuthenticator()
    if not authenticator.authenticate(request):
        return authenticator.build_challenge_response()
    context = RequestContext(request)
    formId = request.GET.get('formId', None)
    if not isinstance(formId, basestring):
        return HttpResponseBadRequest()

    id_string = formId[0:formId.find('[')]
    form_id_parts = formId.split('/')
    if form_id_parts.__len__() < 2:
        return HttpResponseBadRequest()

    uuid = _extract_uuid(form_id_parts[1])
    instance = get_object_or_404(
        Instance, xform__id_string=id_string, uuid=uuid,
        user__username=username, deleted_at=None)
    xform = instance.xform
    if not has_permission(xform, form_user, request, xform.shared_data):
        return HttpResponseForbidden('Not shared.')
    submission_xml_root_node = instance.get_root_node()
    submission_xml_root_node.setAttribute(
        'instanceID', u'uuid:%s' % instance.uuid)
    submission_xml_root_node.setAttribute(
        'submissionDate', instance.date_created.isoformat()
    )
    context.submission_data = submission_xml_root_node.toxml()
    context.media_files = Attachment.objects.filter(instance=instance)
    context.host = request.build_absolute_uri().replace(
        request.get_full_path(), '')
    return render_to_response(
        'downloadSubmission.xml', context_instance=context,
        mimetype="text/xml; charset=utf-8")


@require_http_methods(["HEAD", "POST"])
@csrf_exempt
def form_upload(request, username):
    class DoXmlFormUpload():
        def __init__(self, xml_file, user):
            self.xml_file = xml_file
            self.user = user

        def publish(self):
            return publish_xml_form(self.xml_file, self.user)

    form_user = get_object_or_404(User, username=username)
    profile, created = \
        UserProfile.objects.get_or_create(user=form_user)
    authenticator = HttpDigestAuthenticator()
    if not authenticator.authenticate(request):
        return authenticator.build_challenge_response()
    if form_user != request.user:
        return HttpResponseForbidden(
            _(u"Not allowed to upload form[s] to %(user)s account." %
              {'user': form_user}))
    if request.method == 'HEAD':
        response = OpenRosaResponse(status=204)
        response['Location'] = request.build_absolute_uri().replace(
            request.get_full_path(), '/%s/formUpload' % form_user.username)
        return response
    xform_def = request.FILES.get('form_def_file', None)
    content = u""
    if isinstance(xform_def, File):
        do_form_upload = DoXmlFormUpload(xform_def, form_user)
        dd = publish_form(do_form_upload.publish)
        status = 201
        if isinstance(dd, XForm):
            content = _(u"%s successfully published." % dd.id_string)
        else:
            content = dd['text']
            if isinstance(content, Exception):
                content = content.message
                status = 500
            else:
                status = 400
    return OpenRosaResponse(content, status=status)


@csrf_exempt
def ziggy_submissions(request, username):
    """
    Accepts ziggy JSON submissions.
        - stored in mongo, ziggy_instances
        - ZiggyInstance Django Model
    Copy form_instance - to create actual Instances for a specific form?
    """
    data = {'message': _(u"Invalid request!")}
    status = 400
    form_user = get_object_or_404(User, username=username)
    if request.method == 'POST':
        json_post = request.body
        if json_post:
            # save submission
            # i.e pick entity_id, instance_id, server_version, client_version?
            # reporter_id
            records = ZiggyInstance.create_ziggy_instances(
                form_user, json_post)

            data = {'status': 'success',
                    'message': _(u"Successfully processed %(records)s records"
                                 % {'records': records})}
            status = 201
    else:
        # get clientVersion and reportId
        reporter_id = request.GET.get('reporter-id', None)
        client_version = request.GET.get('timestamp', 0)
        if reporter_id is not None and client_version is not None:
            try:
                cursor = ZiggyInstance.get_current_list(
                    reporter_id, client_version)
            except ValueError, e:
                status = 400
                data = {'message': '%s' % e}
            else:
                status = 200
                data = [record for record in cursor]
    return HttpResponse(json.dumps(data), status=status)<|MERGE_RESOLUTION|>--- conflicted
+++ resolved
@@ -171,28 +171,9 @@
         if not authenticator.authenticate(request):
             return authenticator.build_challenge_response()
 
-<<<<<<< HEAD
-            # unauthorized if user in auth request does not match user in path
-            # unauthorized if user not active
-            if not request.user.is_active:
-                return HttpResponseNotAuthorized()
-
-        xforms = \
-            XForm.objects.filter(downloadable=True, user__username=username)
-        # retrieve crowd_forms for this user
-        crowdforms = XForm.objects.filter(
-            metadata__data_type=MetaData.CROWDFORM_USERS,
-            metadata__data_value=username
-        )
-        xforms = chain(xforms, crowdforms)
-        audit = {}
-        audit_log(Actions.USER_FORMLIST_REQUESTED, request.user, formlist_user,
-                  _("Requested forms list."), audit, request)
-=======
         # unauthorized if user in auth request does not match user in path
         # unauthorized if user not active
-        if formlist_user.username != request.user.username or\
-                not request.user.is_active:
+        if not request.user.is_active:
             return HttpResponseNotAuthorized()
 
     xforms = XForm.objects.filter(downloadable=True, user__username=username)
@@ -200,7 +181,7 @@
     audit = {}
     audit_log(Actions.USER_FORMLIST_REQUESTED, request.user, formlist_user,
               _("Requested forms list."), audit, request)
->>>>>>> 53151257
+
     response = render_to_response("xformsList.xml", {
         #'urls': urls,
         'host': request.build_absolute_uri().replace(
