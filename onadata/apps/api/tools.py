from datetime import datetime
import numpy as np

from django.contrib.auth.models import User, Permission
from django.contrib.contenttypes.models import ContentType
from django.utils.translation import ugettext as _
from rest_framework import exceptions

from onadata.apps.api.models.organization_profile import OrganizationProfile
from onadata.apps.api.models.project import Project
from onadata.apps.api.models.project_xform import ProjectXForm
from onadata.apps.api.models.team import Team
from onadata.apps.main.forms import QuickConverter
from onadata.apps.odk_logger.models.xform import XForm
from onadata.apps.odk_viewer.models.parsed_instance import datetime_from_str
from onadata.libs.data.query import get_field_records, get_numeric_fields
from onadata.libs.utils.logger_tools import publish_form
from onadata.libs.utils.user_auth import check_and_set_form_by_id, \
    check_and_set_form_by_id_string

DECIMAL_PRECISION = 2


def _get_first_last_names(name):
    name_split = name.split()
    first_name = name_split[0]
    last_name = u''
    if len(name_split) > 1:
        last_name = u' '.join(name_split[1:])
    return first_name, last_name


def _get_id_for_type(record, mongo_field):
    date_field = datetime_from_str(record[mongo_field])
    mongo_str = '$' + mongo_field

    return {"$substr": [mongo_str, 0, 10]} if isinstance(date_field, datetime)\
        else mongo_str


<<<<<<< HEAD
@property
def using_postgres():
    return settings.DATABASES[
        'default']['ENGINE'] == 'django.db.backends.postgresql_psycopg2'


def _count_group(field, name, xform):
    if using_postgres:
        result = _postgres_count_group(field, name, xform)
    else:
        raise Exception("Unsopported Database")
    return result


def _json_query(field):
    return "json->>'%s'" % field


def _query_args(field, name, xform):
    return {
        'table': 'odk_logger_instance',
        'json': _json_query(field),
        'name': name,
        'restrict_field': 'xform_id',
        'restrict_value': xform.pk
    }


def _postgres_select_key(field, name, xform):
    string_args = _query_args(field, name, xform)

    return "SELECT %(json)s AS %(name)s FROM %(table)s WHERE "\
           "%(restrict_field)s=%(restrict_value)s" % string_args


def _postgres_count_group(field, name, xform):
    string_args = _query_args(field, name, xform)

    return "SELECT %(json)s AS \"%(name)s\", COUNT(%(json)s) AS count FROM "\
           "%(table)s WHERE %(restrict_field)s=%(restrict_value)s "\
           "GROUP BY %(json)s" % string_args


def _execute_query(query, to_dict=True):
    cursor = connection.cursor()
    cursor.execute(query)
    return _dictfetchall(cursor) if to_dict else cursor


=======
>>>>>>> a41436a4
def get_accessible_forms(owner=None):
    return XForm.objects.filter(user__username=owner).distinct()


def create_organization(name, creator):
    """
    Organization created by a user
    - create a team, OwnerTeam with full permissions to the creator
        - Team(name='Owners', organization=organization).save()

    """
    organization = User.objects.create(username=name)
    organization_profile = OrganizationProfile.objects.create(
        user=organization, creator=creator)
    return organization_profile


def create_organization_object(org_name, creator, attrs={}):
    '''Creates an OrganizationProfile object without saving to the database'''
    name = attrs.get('name', org_name)
    first_name, last_name = _get_first_last_names(name)
    new_user = User(username=org_name, first_name=first_name,
                    last_name=last_name, email=attrs.get('email', u''))
    new_user.save()
    profile = OrganizationProfile(
        user=new_user, name=name, creator=creator,
        created_by=creator,
        city=attrs.get('city', u''),
        country=attrs.get('country', u''),
        organization=attrs.get('organization', u''),
        home_page=attrs.get('home_page', u''),
        twitter=attrs.get('twitter', u''))
    return profile


def create_organization_team(organization, name, permission_names=[]):
    team = Team.objects.create(organization=organization, name=name)
    content_type = ContentType.objects.get(
        app_label='api', model='organizationprofile')
    if permission_names:
        # get permission objects
        perms = Permission.objects.filter(
            codename__in=permission_names, content_type=content_type)
        if perms:
            team.permissions.add(*tuple(perms))
    return team


def add_user_to_team(team, user):
    user.groups.add(team)


def create_organization_project(organization, project_name, created_by):
    """Creates a project for a given organization
    :param organization: User organization
    :param project_name
    :param created_by: User with permissions to create projects within the
                       organization

    :returns: a Project instance
    """
    profile = OrganizationProfile.objects.get(user=organization)

    if not profile.is_organization_owner(created_by):
        return None

    project = Project.objects.create(name=project_name,
                                     organization=organization,
                                     created_by=created_by)

    return project


def add_team_to_project(team, project):
    """Adds a  team to a project

    :param team:
    :param project:

    :returns: True if successful or project has already been added to the team
    """
    if isinstance(team, Team) and isinstance(project, Project):
        if not team.projects.filter(pk=project.pk):
            team.projects.add(project)
        return True
    return False


def add_xform_to_project(xform, project, creator):
    """Adds an xform to a project"""
    instance = ProjectXForm.objects.create(
        xform=xform, project=project, created_by=creator)
    instance.save()
    return instance


def publish_xlsform(request, user=None):
    user = request.user if user is None else user

    def set_form():
        form = QuickConverter(request.POST, request.FILES)
        return form.publish(user)

    return publish_form(set_form)


def publish_project_xform(request, project):
    def set_form():
        form = QuickConverter(request.POST, request.FILES)
        return form.publish(project.organization)
    xform = publish_form(set_form)
    if isinstance(xform, XForm):
        add_xform_to_project(xform, project, request.user)
    return xform


<<<<<<< HEAD
def get_form_submissions_grouped_by_field(xform, field, name=None):
    """Number of submissions grouped by field"""
    if not name:
        name = field

    result = _execute_query(_count_group(field, name, xform))

    # TODO: raises if result[0] does not have the response in cases when it was simply not provided
    #if len(result) and result[0][name] is None:
    #    raise ValueError(_(u"Field '%s' does not exist." % field))

    return result


def get_field_records(field, xform):
    result = _execute_query(_postgres_select_key(field, field, xform),
                            to_dict=False)
    return [float(i[0]) for i in result]


=======
>>>>>>> a41436a4
def mode(a, axis=0):
    """
    Adapted from
    https://github.com/scipy/scipy/blob/master/scipy/stats/stats.py#L568
    """
    a, axis = _chk_asarray(a, axis)
    scores = np.unique(np.ravel(a))       # get ALL unique values
    testshape = list(a.shape)
    testshape[axis] = 1
    oldmostfreq = np.zeros(testshape)
    oldcounts = np.zeros(testshape)
    for score in scores:
        template = (a == score)
        counts = np.expand_dims(np.sum(template, axis), axis)
        mostfrequent = np.where(counts > oldcounts, score, oldmostfreq)
        oldcounts = np.maximum(counts, oldcounts)
        oldmostfreq = mostfrequent
    return mostfrequent, oldcounts


def _chk_asarray(a, axis):
    if axis is None:
        a = np.ravel(a)
        outaxis = 0
    else:
        a = np.asarray(a)
        outaxis = axis
    return a, outaxis


def get_median_for_field(field, xform):
    return np.median(get_field_records(field, xform))


def get_median_for_numeric_fields_in_form(xform, field=None):
    data = {}
    for field_name in [field] if field else get_numeric_fields(xform):
        median = get_median_for_field(field_name, xform)
        data.update({field_name: median})
    return data


def get_mean_for_field(field, xform):
    return np.mean(get_field_records(field, xform))


def get_mean_for_numeric_fields_in_form(xform, field):
    data = {}
    for field_name in [field] if field else get_numeric_fields(xform):
        mean = get_mean_for_field(field_name, xform)
        data.update({field_name: round(mean, DECIMAL_PRECISION)})
    return data


def get_mode_for_field(field, xform):
    a = np.array(get_field_records(field, xform))
    m, count = mode(a)
    return m


def get_mode_for_numeric_fields_in_form(xform, field=None):
    data = {}
    for field_name in [field] if field else get_numeric_fields(xform):
        mode = get_mode_for_field(field_name, xform)
        data.update({field_name: round(mode, DECIMAL_PRECISION)})
    return data


def get_min_max_range_for_field(field, xform):
    a = np.array(get_field_records(field, xform))
    _max = np.max(a)
    _min = np.min(a)
    _range = _max - _min
    return _min, _max, _range


def get_min_max_range(xform, field=None):
    data = {}
    for field_name in [field] if field else get_numeric_fields(xform):
        _min, _max, _range = get_min_max_range_for_field(field_name, xform)
        data[field_name] = {'max': _max, 'min': _min, 'range': _range}
    return data


def get_all_stats(xform, field=None):
    data = {}
    for field_name in [field] if field else get_numeric_fields(xform):
        _min, _max, _range = get_min_max_range_for_field(field_name, xform)
        mode = get_mode_for_field(field_name, xform)
        mean = get_mean_for_field(field_name, xform)
        median = get_median_for_field(field_name, xform)
        data[field_name] = {
            'mean': round(mean, DECIMAL_PRECISION),
            'median': median,
            'mode': round(mode, DECIMAL_PRECISION),
            'max': _max,
            'min': _min,
            'range': _range
        }
    return data


def get_xform(formid, request):
    try:
        formid = int(formid)
    except ValueError:
        xform = check_and_set_form_by_id_string(formid, request)
    else:
        xform = check_and_set_form_by_id(int(formid), request)

    if not xform:
        raise exceptions.PermissionDenied(_(
            "You do not have permission to view data from this form."))

    return xform<|MERGE_RESOLUTION|>--- conflicted
+++ resolved
@@ -38,7 +38,6 @@
         else mongo_str
 
 
-<<<<<<< HEAD
 @property
 def using_postgres():
     return settings.DATABASES[
@@ -88,8 +87,6 @@
     return _dictfetchall(cursor) if to_dict else cursor
 
 
-=======
->>>>>>> a41436a4
 def get_accessible_forms(owner=None):
     return XForm.objects.filter(user__username=owner).distinct()
 
@@ -206,7 +203,6 @@
     return xform
 
 
-<<<<<<< HEAD
 def get_form_submissions_grouped_by_field(xform, field, name=None):
     """Number of submissions grouped by field"""
     if not name:
@@ -227,8 +223,6 @@
     return [float(i[0]) for i in result]
 
 
-=======
->>>>>>> a41436a4
 def mode(a, axis=0):
     """
     Adapted from
