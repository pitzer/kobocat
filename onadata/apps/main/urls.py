from django.conf.urls import patterns, include, url
from django.conf import settings
from django.views.generic import RedirectView

from onadata.apps.api.urls import router

# Uncomment the next two lines to enable the admin:
from django.contrib import admin

admin.autodiscover()

urlpatterns = patterns(
    '',
    # change Language
    (r'^i18n/', include('django.conf.urls.i18n')),
    url('^api/v1/', include(router.urls)),
    url(r'^api-docs/', RedirectView.as_view(url='/api/v1/')),
    url(r'^api/', RedirectView.as_view(url='/api/v1/')),
    url(r'^api/v1', RedirectView.as_view(url='/api/v1/')),

    # django default stuff
    url(r'^accounts/', include('onadata.apps.main.registration_urls')),
    url(r'^admin/', include(admin.site.urls)),
    url(r'^admin/doc/', include('django.contrib.admindocs.urls')),

    # oath2_provider
    url(r'^o/', include('oauth2_provider.urls', namespace='oauth2_provider')),

    # google urls
    url(r'^gauthtest/$',
        'onadata.apps.main.google_export.google_oauth2_request',
        name='google-auth'),
    url(r'^gwelcome/$',
        'onadata.apps.main.google_export.google_auth_return',
        name='google-auth-welcome'),

    # main website views
    url(r'^$', 'onadata.apps.main.views.home'),
    url(r'^tutorial/$', 'onadata.apps.main.views.tutorial', name='tutorial'),
    url(r'^about-us/$', 'onadata.apps.main.views.about_us', name='about-us'),
    url(r'^getting_started/$', 'onadata.apps.main.views.getting_started',
        name='getting_started'),
    url(r'^faq/$', 'onadata.apps.main.views.faq', name='faq'),
    url(r'^syntax/$', 'onadata.apps.main.views.syntax', name='syntax'),
    url(r'^resources/$', 'onadata.apps.main.views.resources',
        name='resources'),
    url(r'^forms/$', 'onadata.apps.main.views.form_gallery',
        name='forms_list'),
    url(r'^forms/(?P<uuid>[^/]+)$', 'onadata.apps.main.views.show'),
    url(r'^people/$', 'onadata.apps.main.views.members_list'),
    url(r'^xls2xform/$', 'onadata.apps.main.views.xls2xform'),
    url(r'^support/$', 'onadata.apps.main.views.support'),
    url(r'^stats/$', 'onadata.apps.stats.views.stats', name='form-stats'),
    url(r'^(?P<username>[^/]+)/forms/(?P<id_string>[^/]+)/stats$',
        'onadata.apps.viewer.views.charts', name='form-stats'),
    url(r'^login_redirect/$', 'onadata.apps.main.views.login_redirect'),
    url(r"^attachment/$", 'onadata.apps.viewer.views.attachment_url'),
    url(r"^attachment/(?P<size>[^/]+)$",
        'onadata.apps.viewer.views.attachment_url'),
    url(r'^jsi18n/$', 'django.views.i18n.javascript_catalog',
        {'packages': ('main', 'viewer',)}),
    url(r'^typeahead_usernames', 'onadata.apps.main.views.username_list',
        name='username_list'),
    url(r'^(?P<username>[^/]+)/$',
        'onadata.apps.main.views.profile', name='user_profile'),
    url(r'^(?P<username>[^/]+)/profile$',
        'onadata.apps.main.views.public_profile',
        name='public_profile'),
    url(r'^(?P<username>[^/]+)/settings',
        'onadata.apps.main.views.profile_settings'),
    url(r'^(?P<username>[^/]+)/cloneform$',
        'onadata.apps.main.views.clone_xlsform'),
    url(r'^(?P<username>[^/]+)/activity$',
        'onadata.apps.main.views.activity'),
    url(r'^(?P<username>[^/]+)/activity/api$',
        'onadata.apps.main.views.activity_api'),
    url(r'^activity/fields$', 'onadata.apps.main.views.activity_fields'),
    url(r'^(?P<username>[^/]+)/api-token$',
        'onadata.apps.main.views.api_token'),

    # form specific
    url(r'^(?P<username>[^/]+)/forms/(?P<id_string>[^/]+)$',
        'onadata.apps.main.views.show'),
    url(r'^(?P<username>[^/]+)/forms/(?P<id_string>[^/]+)/qrcode$',
        'onadata.apps.main.views.qrcode', name='get_qrcode'),
    url(r'^(?P<username>[^/]+)/forms/(?P<id_string>[^/]+)/api$',
        'onadata.apps.main.views.api', name='mongo_view_api'),
    url(r'^(?P<username>[^/]+)/forms/(?P<id_string>[^/]+)/public_api$',
        'onadata.apps.main.views.public_api', name='public_api'),
    url(r'^(?P<username>[^/]+)/forms/(?P<id_string>[^/]+)/delete_data$',
        'onadata.apps.main.views.delete_data', name='delete_data'),
    url(r'^(?P<username>[^/]+)/forms/(?P<id_string>[^/]+)/edit$',
        'onadata.apps.main.views.edit'),
    url(r'^(?P<username>[^/]+)/forms/(?P<id_string>[^/]+)/perms$',
        'onadata.apps.main.views.set_perm'),
    url(r'^(?P<username>[^/]+)/forms/(?P<id_string>[^/]+)/bamboo$',
        'onadata.apps.main.views.link_to_bamboo'),
    url(r'^(?P<username>[^/]+)/forms/(?P<id_string>[^/]+)/photos',
        'onadata.apps.main.views.form_photos'),
    url(r'^(?P<username>[^/]+)/forms/(?P<id_string>[^/]+)/doc/(?P<data_id>\d+)'
        '', 'onadata.apps.main.views.download_metadata'),
    url(r'^(?P<username>[^/]+)/forms/(?P<id_string>[^/]+)/delete-doc/(?P<data_'
        'id>\d+)', 'onadata.apps.main.views.delete_metadata'),
    url(r'^(?P<username>[^/]+)/forms/(?P<id_string>[^/]+)/formid-media/(?P<dat'
        'a_id>\d+)', 'onadata.apps.main.views.download_media_data'),
    url(r'^(?P<username>[^/]+)/forms/(?P<id_string>[^/]+)/addservice$',
        'onadata.apps.restservice.views.add_service', name="add_restservice"),
    url(r'^(?P<username>[^/]+)/forms/(?P<id_string>[^/]+)/delservice$',
        'onadata.apps.restservice.views.delete_service',
        name="delete_restservice"),
    url(r'^(?P<username>[^/]+)/forms/(?P<id_string>[^/]+)/update$',
        'onadata.apps.main.views.update_xform'),
    url(r'^(?P<username>[^/]+)/forms/(?P<id_string>[^/]+)/preview$',
        'onadata.apps.main.views.enketo_preview'),

    # briefcase api urls
    url(r"^(?P<username>\w+)/view/submissionList$",
        'onadata.apps.logger.views.view_submission_list'),
    url(r"^(?P<username>\w+)/view/downloadSubmission$",
        'onadata.apps.logger.views.view_download_submission'),
    url(r"^(?P<username>\w+)/formUpload$",
        'onadata.apps.logger.views.form_upload'),
    url(r"^(?P<username>\w+)/upload$",
        'onadata.apps.logger.views.form_upload'),

    # stats
    url(r"^stats/submissions/$", 'onadata.apps.stats.views.submissions'),

    # exporting stuff
    url(r"^(?P<username>\w+)/forms/(?P<id_string>[^/]+)/data\.csv$",
        'onadata.apps.viewer.views.data_export', name='csv_export',
        kwargs={'export_type': 'csv'}),
    url(r"^(?P<username>\w+)/forms/(?P<id_string>[^/]+)/data\.xls",
        'onadata.apps.viewer.views.data_export', name='xls_export',
        kwargs={'export_type': 'xls'}),
    url(r"^(?P<username>\w+)/forms/(?P<id_string>[^/]+)/data\.csv.zip",
        'onadata.apps.viewer.views.data_export', name='csv_zip_export',
        kwargs={'export_type': 'csv_zip'}),
    url(r"^(?P<username>\w+)/forms/(?P<id_string>[^/]+)/data\.sav.zip",
        'onadata.apps.viewer.views.data_export', name='sav_zip_export',
        kwargs={'export_type': 'sav_zip'}),
    url(r"^(?P<username>\w+)/forms/(?P<id_string>[^/]+)/data\.kml$",
        'onadata.apps.viewer.views.kml_export'),
    url(r"^(?P<username>\w+)/forms/(?P<id_string>[^/]+)/data\.zip",
        'onadata.apps.viewer.views.zip_export'),
    url(r"^(?P<username>\w+)/forms/(?P<id_string>[^/]+)/gdocs$",
        'onadata.apps.viewer.views.google_xls_export'),
    url(r"^(?P<username>\w+)/forms/(?P<id_string>[^/]+)/map_embed",
        'onadata.apps.viewer.views.map_embed_view'),
    url(r"^(?P<username>\w+)/forms/(?P<id_string>[^/]+)/map",
        'onadata.apps.viewer.views.map_view'),
    url(r"^(?P<username>\w+)/forms/(?P<id_string>[^/]+)/instance",
        'onadata.apps.viewer.views.instance'),
    url(r"^(?P<username>\w+)/forms/(?P<id_string>[^/]+)/enter-data",
        'onadata.apps.logger.views.enter_data', name='enter_data'),
    url(r"^(?P<username>\w+)/forms/(?P<id_string>[^/]+)/add-submission-with",
        'onadata.apps.viewer.views.add_submission_with',
        name='add_submission_with'),
    url(r"^(?P<username>\w+)/forms/(?P<id_string>[^/]+)/thank_you_submission",
        'onadata.apps.viewer.views.thank_you_submission',
        name='thank_you_submission'),
    url(r"^(?P<username>\w+)/forms/(?P<id_string>[^/]+)/edit-data/(?P<data_id>"
        "\d+)$", 'onadata.apps.logger.views.edit_data', name='edit_data'),
    url(r"^(?P<username>\w+)/forms/(?P<id_string>[^/]+)/view-data",
        'onadata.apps.viewer.views.data_view'),
    url(r"^(?P<username>\w+)/exports/(?P<id_string>[^/]+)/(?P<export_type>\w+)"
        "/new$", 'onadata.apps.viewer.views.create_export'),
    url(r"^(?P<username>\w+)/exports/(?P<id_string>[^/]+)/(?P<export_type>\w+)"
        "/delete$", 'onadata.apps.viewer.views.delete_export'),
    url(r"^(?P<username>\w+)/exports/(?P<id_string>[^/]+)/(?P<export_type>\w+)"
        "/progress$", 'onadata.apps.viewer.views.export_progress'),
    url(r"^(?P<username>\w+)/exports/(?P<id_string>[^/]+)/(?P<export_type>\w+)"
        "/$", 'onadata.apps.viewer.views.export_list'),
    url(r"^(?P<username>\w+)/exports/(?P<id_string>[^/]+)/(?P<export_type>\w+)"
        "/(?P<filename>[^/]+)$",
        'onadata.apps.viewer.views.export_download'),

    # odk data urls
    url(r"^submission$", 'onadata.apps.logger.views.submission'),
    url(r"^(?P<username>\w+)/formList$",
        'onadata.apps.logger.views.formList'),
    url(r"^(?P<username>\w+)/xformsManifest/(?P<id_string>[^/]+)$",
        'onadata.apps.logger.views.xformsManifest'),
    url(r"^(?P<username>\w+)/submission$",
        'onadata.apps.logger.views.submission'),
    url(r"^(?P<username>\w+)/bulk-submission$",
        'onadata.apps.logger.views.bulksubmission'),
    url(r"^(?P<username>\w+)/bulk-submission-form$",
        'onadata.apps.logger.views.bulksubmission_form'),
    url(r"^(?P<username>\w+)/forms/(?P<id_string>[^/]+)/form\.xml$",
        'onadata.apps.logger.views.download_xform', name="download_xform"),
    url(r"^(?P<username>\w+)/forms/(?P<id_string>[^/]+)/form\.xls$",
        'onadata.apps.logger.views.download_xlsform',
        name="download_xlsform"),
    url(r"^(?P<username>\w+)/forms/(?P<id_string>[^/]+)/form\.json",
        'onadata.apps.logger.views.download_jsonform',
        name="download_jsonform"),
    url(r"^(?P<username>\w+)/delete/(?P<id_string>[^/]+)/$",
        'onadata.apps.logger.views.delete_xform'),
    url(r"^(?P<username>\w+)/(?P<id_string>[^/]+)/toggle_downloadable/$",
        'onadata.apps.logger.views.toggle_downloadable'),

    # SMS support
    url(r'^(?P<username>[^/]+)/forms/(?P<id_string>[^/]+)/sms_submission/(?P<s'
        'ervice>[a-z]+)/?$',
        'onadata.apps.sms_support.providers.import_submission_for_form',
        name='sms_submission_form_api'),
    url(r'^(?P<username>[^/]+)/forms/(?P<id_string>[^/]+)/sms_submission$',
        'onadata.apps.sms_support.views.import_submission_for_form',
        name='sms_submission_form'),
    url(r"^(?P<username>[^/]+)/sms_submission/(?P<service>[a-z]+)/?$",
        'onadata.apps.sms_support.providers.import_submission',
        name='sms_submission_api'),
    url(r'^(?P<username>[^/]+)/forms/(?P<id_string>[^/]+)/sms_multiple_submiss'
        'ions$',
        'onadata.apps.sms_support.views.import_multiple_submissions_for_form',
        name='sms_submissions_form'),
    url(r"^(?P<username>[^/]+)/sms_multiple_submissions$",
        'onadata.apps.sms_support.views.import_multiple_submissions',
        name='sms_submissions'),
    url(r"^(?P<username>[^/]+)/sms_submission$",
        'onadata.apps.sms_support.views.import_submission',
        name='sms_submission'),

    # Charts
<<<<<<< HEAD
    url(r"^(?P<username>\w+)/forms/(?P<id_string>[^/]+)/tables",
        'onadata.apps.odk_viewer.views.stats_tables'),
=======
    url(r"^(?P<username>\w+)/forms/(?P<id_string>[^/]+)/charts$",
        'onadata.apps.viewer.views.charts'),
>>>>>>> f180a2a3

    # Ziggy
    url(r"^(?P<username>[^/]+)/form-submissions$",
        'onadata.apps.logger.views.ziggy_submissions'),

    # static media
    url(r'^media/(?P<path>.*)$', 'django.views.static.serve',
        {'document_root': settings.MEDIA_ROOT}),
    url(r'^favicon\.ico',
        RedirectView.as_view(url='/static/images/favicon.ico')))

urlpatterns += patterns('django.contrib.staticfiles.views',
                        url(r'^static/(?P<path>.*)$', 'serve'))<|MERGE_RESOLUTION|>--- conflicted
+++ resolved
@@ -222,14 +222,9 @@
         'onadata.apps.sms_support.views.import_submission',
         name='sms_submission'),
 
-    # Charts
-<<<<<<< HEAD
+    # Stats tables
     url(r"^(?P<username>\w+)/forms/(?P<id_string>[^/]+)/tables",
         'onadata.apps.odk_viewer.views.stats_tables'),
-=======
-    url(r"^(?P<username>\w+)/forms/(?P<id_string>[^/]+)/charts$",
-        'onadata.apps.viewer.views.charts'),
->>>>>>> f180a2a3
 
     # Ziggy
     url(r"^(?P<username>[^/]+)/form-submissions$",
