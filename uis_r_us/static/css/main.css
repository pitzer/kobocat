/*-
 Widgets 
-*/

.widget-wrap {
    position: absolute;
    border: 1px solid #bbb;
    padding: 5px 8px;
    margin: 4px 5px;
    color: #333;
    z-index: 999;
    background-color: rgba(255,255,255,0.95);
}
.widget-outer-wrap {
    width: 100%;
    position: absolute;
    z-index: 999;
}
.fullw-widget {
    margin: 4px 8px;
    border: 1px solid #bbb;
    background-color: rgba(255,255,255,0.95);
}
.load-options, .lga-nav {
    position: absolute;
    top: 5px;
}
.lga-nav {
    padding: 6px 0;
    right: 300px;
    width: 320px;
}
.lga-nav input {
    position: absolute;
    right:1px;
    top: 6px;
}
.load-options {
    right: 500px;
}
.mn-iiwrap select {
    width: 300px;
}
.mn-iiwrap {
    height: 426px;
    padding: 25px 20px 25px 40px;
    width: 375px;
    position: absolute;
    right: 1px;
    background-image: url('/static/images/homeshade.png');
    background-position: left center;
    background-repeat: repeat-y;
}
table.facility-list td, table.facility-list.pretty thead th {
    text-align: center;
}

td.checkmark {
    text-align: center;
    font-size: 11px;
}
td.checkmark.on {
    /* greenish
    background-color: #9dbbcf;
    color: #003a60;
    */
    background-color: #e6f5eb;
    color: 336600;
}
td.checkmark.off {
    /* redish
    background-color: #bdd1de;
    color: #003a60;
    */
    background-color: #faebe6;
    color: #a31919;
}
td.checkmark.null {
    opacity: 0.4;
    color: #bbb;
}
td.checkmark.on span.mrk:before {
/*    content: '✓'; */
    content: 'YES';
}
td.checkmark.off span.mrk:before {
/*    content: '✗'; */
    content: 'NO';
}
td.checkmark.null span.mrk:before {
    content: 'n/a';
}

.content-inner-wrap {
	position: relative;
}
.resizing-map {
	position: absolute;
	top: 0;
	left: 0;
	height: 100%;
	width: 100%;
	z-index: 10;
}
.overmap-content {
	z-index: 11;
	position: absolute;
	top: 0;
	left: 0;
	height: 100%;
	width: 100%;
}
table.facility-list {
	width: 100%;
}
table.facility-list td {
    cursor: pointer;
}
body .ui-tabs .ui-tabs-nav li a {
    padding-left: 40px;
}
body .ui-tabs .ui-tabs-nav li a.normal {
    padding-left: 16px;
}
.ui-tabs-nav li div.flag {
	margin: 0 12px 0 0;
	opacity: 0.5;
	display: block;
	width: 20px;
/* i think we're better off finding icons that fit in this than making this div bigger */
	height: 24px;
	position: absolute;
	left: 10px;
	top: 5px;
	background-repeat: no-repeat;
}
.ui-tabs-nav li.ui-state-active div.flag {
	opacity: 1;
}
.ui-tabs-nav .sector-count {
	font-size: 12px;
	opacity: 0.8;
}
table.facility-list td {
	padding: 2px 5px;
	border: 0 none;
}
tr.selected-facility td {
	background-color: #F2F2F2;
	border-color: #ddd;
}
tr.selected-facility td.selected-column {
	background-color: #E2E2E2;
}
td.selected-column, th.selected-column {
	background-color: #F2F2F2;
	border-color: #ddd;
}
th.clickable {
    cursor: pointer;
}
th.clickable:after {
    color: rgba(1,1,1,0.3);
    font-size: 10px;
}

/* gap analysis table */
.gap-analysis-table {
	margin: 8px 10px;
	background-color: #fff;
	border: 1px solid #ddd;
	height: 300px;
	overflow: auto;
}
table.gap-analysis tbody tr:first-child td {
	font-weight: bold;
	border: 1px solid #ddd;
	border-width: 0 0 1px 0;
	margin: 0 auto;
}
table.gap-analysis td {
	padding: 4px 6px;
	background-color: rgba(255,255,255,0.8);
}
table.gap-analysis td.blank {
	padding: 0;
	background-color: transparent;
}

/*--
Description popup
--*/
#header .description-wrap {
    display: none;
    position: absolute;
    z-index: 999;
    background-color: #fafafa;
}
#header .description-wrap.showing.filled {
    display: block;
}

/*--
Updown toggle bar
--*/
div#toggle-updown-bar {
    height: 12px;
    position: relative;
    background-color: #ccc;
    cursor: pointer;
}
#lga-widget-wrap.closed .lga-widget-content {
    display: none;
}
#lga-widget-wrap .summary-p {
    display: none;
    margin: 3px 9px;
    color: #222;
}
#lga-widget-wrap.closed .summary-p {
    display: block;
}
div#toggle-updown-bar span.icon {
    display: block;
    margin: 0 auto;
    width: 10px;
    height: 10px;
    position: absolute;
    left: 50%
}
div#toggle-updown-bar span.icon:before {
    content: '▾';
}
div#lga-widget-wrap.closed div#toggle-updown-bar span.icon:before {
    content: '▴';
}

/*- Facility Popup
-*/
html .rd-wrap {
    position: static;
}
.facility-popup {
    width: 535px;
    position: absolute;
    left: 50%;
    top: 50px;
    margin-left: -250px;
    background-color: #fff;
    padding-bottom: 8px;
}
.facility-popup .title-bar {
    padding: 3px 12px;
    background-color: #eee;
    border-bottom: 1px solid #aaa;
    color: #222
}
.facility-popup .title-bar h1 {
    margin: 0;
    font-size: 14px;
}
.facility-popup .title-bar a.close {
    position: absolute;
    top: 2px;
    right: 3px;
    width: 14px;
    height: 14px;
    background-color: #c6c6c6;
    border: 1px solid #b0b0b0;
    color: #fff;
    font-size: 12px;
    font-weight: bold;
    -moz-border-radius: 7px;
    -webkit-border-radius: 7px;
    border-radius: 7px;
    text-align: center;
    text-decoration: none;
    line-height: 13px;
}
.facility-popup .left-col {
    width: 160px;
    float: left;
    border-right: 1px solid #777;
    padding: 8px 12px;
}
.facility-popup .right-col {
    width: 300px;
    float: left;
    padding: 4px 8px 8px 20px;
    padding-left: 20px;
}
.facility-popup .right-col table {
    width: 100%;
}
.facility-popup .right-col table tr:nth-child(even) td {
    background-color: #ddd;
}
.facility-sector-select-box h2 {
    margin: 4px 0;
    font-size: 14px;
    color: #002552;
}
.facility-sector-select-box table {
    border-collapse: collapse;
    border-spacing: 0;
}
.facility-sector-select-box .select-wrap {
    padding: 4px 3px;
}
.facility-popup .right-col .facility-sector-select-box {
    display: none;
}
.facility-popup .right-col .facility-sector-select-box.selected {
    display: block;
}


/*- Brought CSS over from ui.html
-*/

#image-nav {
	display: none;
	padding: 3px 20px;
	height: 150px;
}
#image-nav .image-iwrap {
	width: 100%;
	overflow: auto;
	height: 130px;
}
#image-nav ul {
	width: 999em;
}
#image-nav li {
	list-style-type: none;
	margin-right: 8px;
}
.img-wrap {
	background-color: #666;
	width: 100px;
	height: 100px;
	border: 1px solid black;
	float: left;
}
#column-description {
	padding: 20px 10px;
	background-color: rgba(0,0,0,0.1);
	margin-top: 20px;
}
.column-data-wrap {}
.column-data {
	margin: 4px 12px;
	color: #fff;
	background-color: rgba(0,0,0,0.5);
	border: 0 none;
	border-radius: 3px;
}
.col-info {
	margin: 2px 5px;
}
.col-info h2 {
	margin: 2px 0;
}
.col-info h3.description {
	margin: 2px 0;
	text-decoration: underline;
}
.sn-wrap {
	position: absolute;
	top: 200px;
	left: 0;
	z-index: 99;
}
.sn {
	margin: 3px 7px;
	background-color: #fff;
	width: 185px;
	padding: 6px 3px;
}
.sn ul {
	margin: 0;
	padding-left: 20px;
}
.sn ul ul {
	padding-left: 10px;
}
.lga-widget-content {
    max-height: 300px;
    overflow: auto;
}
.lga-widget-content.hide-tds td, .lga-widget-content.hide-tds th {
	display: none;
}
.lga-widget-content.hide-tds .show-me {
	display: table-cell;
}

/*--
Right display div for facility popup
--*/
.rd-wrap {
	height: 65%;
	right: 0;
	position: absolute;
	z-index: 99
}
.right-div {
	background-color: #fff;
	margin: 4px 5px 5px 0;
}
.sub-sector-list {
	padding: 3px 0 16px;
}
.sub-sector-list span {
	color: #666;
}
.sub-sector-list a {
	padding: 3px 8px;
	color: #666;
	text-decoration: none;
/*		text-decoration: none;
	border: 1px solid #999;
	color: #444;
	background-color: #eee;
	padding: 2px 6px;
	border-radius: 3px; */
}
.sub-sector-list a:hover {
	color: #333;
	background-color: #ddd;
}
.sub-sector-list a.selected {
	color: #000;
	background-color: #ccc;
}
.profile-data-wrap {
	position: absolute;
	top: 30px;
	left: 100px;
	z-index: 15;
	background-color: rgba(0,0,0,0.5);
	padding: 14px 6px 4px;
	-moz-border-radius: 4px;
	-webkit-border-radius: 4px;
	-border-radius: 4px;
}
.profile-data {
	padding: 4px;
	margin: 0;
	background-color: rgba(255,255,255,0.9);
	height: 175px;
	overflow: auto;
}
.profile-data h2 {
	margin: 3px 0;
}
.profile-data h3 {
	margin: 2px 0;
}
.profile-data-wrap.hidden {
    height: 2px;
    width: 300px;
    background-color: rgba(0,0,0,0.4);
}
.profile-data-wrap.hidden .profile-data {
    display: none;
}
#header .toggle-button {
	color: #eee;
	text-decoration: none;
	padding: 4px 13px;
	font-size: 13px;
	opacity: 0.8;
}
div.toggleable {
	display: block;
}
div.toggleable.hidden {
	display: none;
}
#header .toggle-button.toggled {
	opacity: 1;
}
#lga-widget-wrap.hidden {
	display: none;
}
#lga-widget-wrap th {
	background-color: #d4ebfa;
}
#lga-widget-wrap th.clickable {
	background-color: #bde0f8;
	border: 2px solid;
	border-color: #d9edfb #9bb8cb #95b1c3 #cee8fa;
}
#lga-widget-wrap th.selected-column {
	background-color: #afd1e9;
	border-color: #a5c4d9 #c4e2f7 #c4e2f7 #90aabd;
}
.no-select {
	user-select: none;
	-o-user-select: none;
	-moz-user-select: none;
	-khtml-user-select: none;
	-webkit-user-select: none;
}
div.display-box {
	background-color: #fff;
}
div.display-box .occurrences {
	margin-left: 4px;
	font-size: 11px;
}
div.display-box * {
	margin: 0;
}
div.db-l-w, div.db-r-w {
	width: 50%;
	float: left;
}
div.db-r-w  {
	float: right;
}
div.db-l, div.db-r {
	margin: 5px 12px 5px;
}
div.db-r {
	margin-left: 0;
}
div.db-l .db-l-content {
	margin-top: 4px;
}
div.db-l h2.db-title {
	padding: 3px 0 4px;
	font-size: 15px;
}
div.db-r, div.db-l h2.db-title, div.db-l .db-l-content {
	color: #000;
	background-color: rgba(255,255,255,0.7);
}
div.db-r div.content {
	margin: 3px 6px;
}
div.db-r {
	overflow: auto;
	height: 100px;
}
#zone-navigation {
    width: 90%;
    margin: 0 auto;
    padding: 0 0 12px;
}
#zone-navigation .zl-wrap {
	width: 16.6%;
	float: left;
}
#zone-navigation .zone-list {
	padding: 0 3px;
}
#zone-navigation .lga-count {
	color: #444;
	font-weight: normal;
	font-size: 11px;
	margin-left: 6px;
}
#zone-navigation .lga-count.zero {
	color: #aaa;
}
#zone-navigation .zone-list h2 {
	margin: 6px 0 3px;
	padding: 0 5px;
	text-transform: uppercase;
	color: #444;
	font-size: 14px;
}
#zone-navigation ul {
	border: 1px solid #aaa;
}
#zone-navigation ul ul {
	border: 0 none;
}
#zone-navigation ul li a {
	display: block;
	padding: 5px 12px;
	background-color: #eee;
	text-decoration: none;
	color: #333;
	font-weight: bold;
	border-bottom: 1px solid #ccc;
	cursor: pointer;
	opacity: 0.8;
}
#zone-navigation ul li a:hover {
	opacity: 1;
}
#zone-navigation ul ul a {
	background-color: #fafafa;
	color: #555;
	border-color: #ddd;
	font-weight: normal;
	padding-left: 18px;
}
#zone-navigation ul ul a:before {
	content: '»';
	color: #bbb;
}
#zone-navigation ul, #zone-navigation ul li {
	list-style-type: none;
	margin: 0;
	padding: 0;
}
#zone-navigation ul.lga-list {
	display: none;
}
#zone-navigation ul.lga-list.showing {
	display: block;
}
a.hover-unhide {
	opacity: 0.1;
}
a.hover-unhide:hover {
	opacity: 0.4;
}
.map-loading-message {
	position: absolute;
	top: 100px;
	left: 100px;
	width: 300px;
	border: 1px solid #aaa;
	padding: 4px 9px;
	border-radius: 6px;
	background-color: #fafafa;
}
.map-key-ww {
	display: none;
	position: absolute;
	top: 0;
	z-index: 99;
	width: 100%;
}
.map-key-w {
	margin: 11px 20px 0 100px;
}
.map-key-w .spacer {
    margin: 4px 5px 0;
    width: 1px;
    display: block;
    height: 14px;
    border-left: 1px dotted #999;
    float: left;
}
.map-key-w table {
	width: 100%;
}
.map-key-w a {
	display: block;
	float: left;
	padding: 2px 4px;
	background-color: #eee;
	border: 1px solid #888;
	color: #666;
	border-radius: 2px;
	text-decoration: none;
	margin-right: 2px;
}

/*-
-*/
body #lga-widget-wrap .modeswitch.fl-hidden-view-mode,
 body #lga-widget-wrap .modeswitch.fl-hidden-sector {
    display: none;
}
body #lga-widget-wrap .modeswitch {
    display: block;
}
#lga-widget-wrap .mode-lga {
    display: none;
}
#lga-widget-wrap.mode-lga.closed .mode-lga {
    display: none;
}
#lga-widget-wrap.mode-lga .mode-lga {
    display: block;
}
#lga-widget-wrap .mode-facility {
    display: none;
}
body #lga-widget-wrap .mode-showing {
    display: block;
}
#lga-widget-wrap.mode-facility .mode-facility {
    display: block;
}

/*-- nav buttons --*/
.map-key-w a.active-button {
    background-color: #ccc;
}

<<<<<<< HEAD
.loading-info {
    margin: 0;
    padding: 0;
    width: 16px;
    height: 16px;
    position: absolute;
    top: 5px;
    right: -20px;
}
.loading-info img {
    position: absolute;
    top: 0;
    left: 0;
    width: 16px;
    height: 16px;
}
table.facility-list td.col-school_name, table.facility-list td.col-facility_name, table.facility-list td.col-water_source_type {
    text-align: left;
=======
.map-key-w span.sector-notes {
    color: #fff;
    font-size: 11px;
>>>>>>> ffbe66a2
}<|MERGE_RESOLUTION|>--- conflicted
+++ resolved
@@ -696,7 +696,6 @@
     background-color: #ccc;
 }
 
-<<<<<<< HEAD
 .loading-info {
     margin: 0;
     padding: 0;
@@ -706,6 +705,7 @@
     top: 5px;
     right: -20px;
 }
+
 .loading-info img {
     position: absolute;
     top: 0;
@@ -713,11 +713,12 @@
     width: 16px;
     height: 16px;
 }
+
 table.facility-list td.col-school_name, table.facility-list td.col-facility_name, table.facility-list td.col-water_source_type {
     text-align: left;
-=======
+}
+
 .map-key-w span.sector-notes {
     color: #fff;
     font-size: 11px;
->>>>>>> ffbe66a2
 }