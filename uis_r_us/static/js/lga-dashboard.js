--- conflicted
+++ resolved
@@ -589,45 +589,7 @@
 }
 
 function createTableForSectorWithData(sector, data){
-<<<<<<< HEAD
     var sectorData = data.bySector[sector.slug] || data.bySector[sector.name];
-=======
-	var div = $("<div />", {id: 'facilities-'+sector.slug}).text(sector.name).data('sector-slug', sector.slug);
-	var table = $('<table />', {'class':'facility-list pretty fullw'});
-	var thRow = $("<tr />");
-	table.append($("<thead />").html(thRow));
-	var sectorData  = data.bySector[sector.slug] || data.bySector[sector.name];
-	$("<th />", {
-	    'class': 'row-num',
-	    'text': '#'
-	}).appendTo(thRow);
-	function displayOrderSort(a,b) {
-		return (a.display_order > b.display_order) ? 1 : -1
-	}
-	if(sector.columns!==undefined && sector.columns.length>0 && sectorData!==undefined && sectorData.length>0) {
-		$.each(sector.columns.sort(displayOrderSort), function(i, col){
-			var th = $("<th />", {'class':'col-'+col.slug}).text(col.name).addClass(col.clickable ? "clickable" : "not-clickable");
-			$(col.subgroups).each(function(i, sg){
-				th.addClass('subgroup-'+sg);
-			});
-			col.th = th;
-			col.thIndex = i;
-			th.click(function(){
-				$('body').trigger('select-column', {
-					sector: sector,
-					column: col
-				});
-			});
-			thRow.append(th)
-			});
-		var tbod = $("<tbody />");
-		$.each(sectorData, function(i, fUid){
-			tbod.append(createRowForFacilityWithColumns(data.list[fUid], sector.columns, i+1))
-		})
-		table.append(tbod);
-	}
->>>>>>> 5aff4e50
-	
 	if(!sector.columns instanceof Array || !sectorData instanceof Array) {
 	    return;
     }
@@ -688,11 +650,11 @@
 	    .append(table);
 }
 
-<<<<<<< HEAD
-function createRowForFacilityWithColumns(fpoint, cols){
-=======
 var decimalCount = 2;
 function roundDownValueIfNumber(val) {
+    if(val===undefined) {
+        return '—';
+    }
     if($.type(val)==='number' && (''+val).length>5) {
         return Math.floor(Math.pow(10, decimalCount)* val)/Math.pow(10, decimalCount);
     } else if($.type(val)==='string') {
@@ -710,7 +672,6 @@
     return $.map(str.split('_'), capitalizeString).join(' ');
 }
 function createRowForFacilityWithColumns(fpoint, cols, rowNum){
->>>>>>> 5aff4e50
 	var tr = $("<tr />");
 	$('<td />', {
 	    'class': 'row-num',
@@ -718,8 +679,7 @@
 	}).appendTo(tr);
 	
 	$.each(cols, function(i, col){
-<<<<<<< HEAD
-		var value = fpoint[col.slug];
+		var value = roundDownValueIfNumber(fpoint[col.slug]);
 		if(value===undefined) { value = '—'; }
 		
 		var td = $('<td />')
@@ -729,22 +689,6 @@
 		if(col.display_style == "checkmark") {
 			if($.type(value) === 'boolean') {
 			    td.addClass(!!value ? 'on' : 'off')
-=======
-		var colSlug = col.slug;
-		var value = fpoint[colSlug];
-		if(value===undefined) { value = '—';
-		} else {
-		    value = roundDownValueIfNumber(value);
-		}
-		var td = $("<td />", {'class':'col-'+colSlug});
-		if(col.display_style=="checkmark") {
-		    td.addClass('checkmark')
-			    .html($("<span />", {'class':'mrk'}));
-			if($.type(value) === 'boolean' && !!value) {
-			    td.addClass('on');
-			} else if($.type(value) === 'boolean') {
-			    td.addClass('off');
->>>>>>> 5aff4e50
 			} else {
 			    td.addClass('null');
 			}
