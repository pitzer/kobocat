--- conflicted
+++ resolved
@@ -2,15 +2,12 @@
 python:
   - "2.7"
 before_install:
-<<<<<<< HEAD
   - sudo apt-key adv --keyserver keyserver.ubuntu.com --recv 7F0CEB10
   - sudo sh -c "echo 'deb http://downloads-distro.mongodb.org/repo/ubuntu-upstart dist 10gen' >> /etc/apt/sources.list"
   - sudo apt-get install mongodb-10gen
   - sudo apt-get install default-jre
   - sudo apt-get install gfortran libatlas-base-dev
-=======
   - sudo service mongodb start
->>>>>>> 03ca6496
 install:
   - pip install numpy --use-mirrors
   - pip install -r requirements.pip --use-mirrors
